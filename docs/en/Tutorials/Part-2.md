--- conflicted
+++ resolved
@@ -56,11 +56,7 @@
 
 It's common to call the HTTP API endpoints via AJAX from the **JavaScript** side. You can use `$.ajax` or another tool to call the endpoints. However, ABP offers a better way.
 
-<<<<<<< HEAD
-ABP **dynamically** creates **[JavaScript Proxies](https://docs.abp.io/en/abp/latest/API/Dynamic-CSharp-API-Clients#client-proxy-generation)** for all API endpoints. So, you can use any **endpoint** just like calling a **JavaScript function**.
-=======
 ABP **dynamically** creates **[JavaScript Proxies](../UI/AspNetCore/Dynamic-JavaScript-Proxies.md)** for all API endpoints. So, you can use any **endpoint** just like calling a **JavaScript function**.
->>>>>>> 4618d619
 
 ### Testing in the Developer Console
 
