--- conflicted
+++ resolved
@@ -121,9 +121,6 @@
 
 ## Using Autofac as the Dependency Injection Framework
 
-<<<<<<< HEAD
-Get source code of the sample project created in this tutorial from [here](https://github.com/abpframework/abp/tree/master/samples/BasicConsoleApplication.
-=======
 While AspNet Core's Dependency Injection (DI) system is fine for basic requirements, Autofac provides advanced features like Property Injection and Method Interception which are required by ABP to perform advanced application framework features.
 
 Replacing AspNet Core's DI system by Autofac and integrating to ABP is pretty easy.
@@ -181,5 +178,4 @@
 
 ## Source Code
 
-Get source code of the sample project created in this tutorial from [here](https://github.com/abpframework/abp/tree/master/samples/BasicConsoleApplication).
->>>>>>> 387e247f
+Get source code of the sample project created in this tutorial from [here](https://github.com/abpframework/abp/tree/master/samples/BasicConsoleApplication).