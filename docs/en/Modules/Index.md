# Application Modules

ABP is a **modular application framework** which consists of dozens of **nuget packages**. It also provides a complete infrastructure to build your own application modules which may have entities, services, database integration, APIs, UI components and so on.

There are **two types of modules.** They don't have any structural difference but categorized by functionality and purpose:

* [**Framework modules**](https://github.com/abpframework/abp/tree/master/framework/src): These are **core modules of the framework** like caching, emailing, theming, security, serialization, validation, EF Core integration, MongoDB integration... etc. They do not have application/business functionalities but makes your daily development easier by providing common infrastructure, integration and abstractions.
* [**Application modules**](https://github.com/abpframework/abp/tree/master/modules): These modules implement specific application/business functionalities like blogging, document management, identity management, tenant management... etc. They generally have their own entities, services, APIs and UI components.

## Open Source Application Modules

There are some **free and open source** application modules developed and maintained by the ABP community:

* **Account**: Used to make user login/register to the application.
* **Audit Logging**: Used to persist audit logs to a database.
* **Background Jobs**: Used to persist background jobs when using default background job manager.
* **Blogging**: Used to create fancy blogs. ABP's [own blog](https://abp.io/blog/abp/) already using this module.
* [**Docs**](Docs.md): Used to create technical documentation pages. ABP's [own documentation](https://docs.abp.io) already using this module.
* **Identity**: Used to manage roles, users and their permissions.
* **Identity Server**: Integrates to IdentityServer4.
* **Permission Management**: Used to persist permissions.
<<<<<<< HEAD
* [**Setting Management**](Setting-Management.md): Used to persist 
=======
* **[Setting Management](Setting-Management.md)**: Used to persist  
>>>>>>> 7c529fdf
and manage the [settings](../Settings.md).
* **Tenant Management**: Used to manage tenants for a [multi-tenant](../Multi-Tenancy.md) application.
* **Users**: Used to abstract users, so other modules can depend on this instead of the Identity module.

Documenting the modules is in the progress. See [this repository](https://github.com/abpframework/abp/tree/master/modules) for source code of all modules.<|MERGE_RESOLUTION|>--- conflicted
+++ resolved
@@ -19,11 +19,7 @@
 * **Identity**: Used to manage roles, users and their permissions.
 * **Identity Server**: Integrates to IdentityServer4.
 * **Permission Management**: Used to persist permissions.
-<<<<<<< HEAD
-* [**Setting Management**](Setting-Management.md): Used to persist 
-=======
 * **[Setting Management](Setting-Management.md)**: Used to persist  
->>>>>>> 7c529fdf
 and manage the [settings](../Settings.md).
 * **Tenant Management**: Used to manage tenants for a [multi-tenant](../Multi-Tenancy.md) application.
 * **Users**: Used to abstract users, so other modules can depend on this instead of the Identity module.
