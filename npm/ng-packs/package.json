{
  "scripts": {
    "start": "ng serve dev-app",
    "ng": "ng",
    "test": "ng test --watchAll --runInBand",
    "symlink": "symlink",
    "abpng": "abpng",
    "commit": "git-cz",
    "lint": "ng lint --fix",
    "scripts:build": "cd scripts && npm install && npm run build",
    "ci": "yarn ci:build:sync && yarn ci:build:async && yarn ci:test && yarn ng lint",
    "ci:build:sync": "symlink copy --angular --no-watch --sync --packages @abp/ng.core,@abp/ng.theme.shared,@abp/ng.feature-management,@abp/ng.permission-management,@abp/ng.account.config,@abp/ng.identity.config,@abp/ng.setting-management.config,@abp/ng.tenant-management.config",
    "ci:build:async": "symlink copy --angular --no-watch --all-packages --excluded-packages @abp/ng.core,@abp/ng.theme.shared,@abp/ng.feature-management,@abp/ng.permission-management,@abp/ng.account.config,@abp/ng.identity.config,@abp/ng.setting-management.config,@abp/ng.tenant-management.config",
    "ci:test": "ng test --coverage=false"
  },
  "devDependencies": {
    "@abp/ng.account.config": "^1.0.3",
<<<<<<< HEAD
    "@abp/ng.core": "^1.0.4",
    "@abp/ng.feature-management": "^1.0.4",
    "@abp/ng.identity.config": "^1.0.3",
    "@abp/ng.permission-management": "^1.0.4",
    "@abp/ng.setting-management.config": "^1.0.3",
    "@abp/ng.tenant-management.config": "^1.0.3",
    "@abp/ng.theme.shared": "^1.0.4",
=======
    "@abp/ng.core": "^1.0.3",
    "@abp/ng.feature-management": "^1.0.3",
    "@abp/ng.identity.config": "^1.0.3",
    "@abp/ng.permission-management": "^1.0.3",
    "@abp/ng.setting-management.config": "^1.0.3",
    "@abp/ng.tenant-management.config": "^1.0.3",
    "@abp/ng.theme.shared": "^1.0.3",
    "@abp/ng.theme.basic": "^1.0.3",
    "@abp/ng.account": "^1.0.3",
    "@abp/ng.identity": "^1.0.3",
    "@abp/ng.setting-management": "^1.0.3",
    "@abp/ng.tenant-management": "^1.0.3",
>>>>>>> 24ae7c9a
    "@angular-builders/jest": "^8.2.0",
    "@angular-devkit/build-angular": "~0.803.18",
    "@angular-devkit/build-ng-packagr": "~0.803.18",
    "@angular/animations": "~8.2.13",
    "@angular/cdk": "^8.2.3",
    "@angular/cli": "~8.3.18",
    "@angular/common": "~8.2.13",
    "@angular/compiler": "~8.2.13",
    "@angular/compiler-cli": "~8.2.13",
    "@angular/core": "~8.2.13",
    "@angular/forms": "~8.2.13",
    "@angular/language-service": "~8.2.13",
    "@angular/platform-browser": "~8.2.13",
    "@angular/platform-browser-dynamic": "~8.2.13",
    "@angular/router": "~8.2.13",
    "@fortawesome/fontawesome-free": "^5.11.2",
    "@ng-bootstrap/ng-bootstrap": "^5.1.4",
    "@ngneat/spectator": "^4.5.0",
    "@ngx-validate/core": "^0.0.7",
    "@ngxs/devtools-plugin": "^3.5.1",
    "@ngxs/logger-plugin": "^3.5.1",
    "@ngxs/router-plugin": "^3.5.1",
    "@ngxs/storage-plugin": "^3.5.1",
    "@ngxs/store": "^3.5.1",
    "@types/jest": "^24.0.18",
    "@types/node": "~8.9.4",
    "angular-oauth2-oidc": "^8.0.4",
    "bootstrap": "^4.3.1",
    "chart.js": "^2.9.2",
    "codelyzer": "^5.1.2",
    "cz-conventional-changelog": "3.0.2",
    "font-awesome": "^4.7.0",
    "husky": "^3.0.9",
    "jest": "^24.9.0",
    "jest-canvas-mock": "^2.1.2",
    "jest-preset-angular": "^7.1.1",
    "just-clone": "3.1.0",
    "just-compare": "^1.3.0",
    "lint-staged": "^9.4.2",
    "ng-packagr": "^5.5.0",
    "ngx-perfect-scrollbar": "^8.0.0",
    "ngxs-reset-plugin": "^1.2.0",
    "ngxs-schematic": "^1.1.9",
    "prettier": "^1.18.2",
    "primeicons": "^2.0.0",
    "primeng": "^8.1.1",
    "protractor": "~5.4.0",
    "rxjs": "~6.4.0",
    "snq": "^1.0.3",
    "symlink-manager": "^1.4.1",
    "ts-node": "~7.0.0",
    "tsickle": "^0.37.0",
    "tslint": "~5.20.0",
    "typescript": "~3.5.3",
    "zone.js": "~0.9.1"
  },
  "dependencies": {
    "tslib": "^1.10.0"
  },
  "config": {
    "commitizen": {
      "path": "cz-conventional-changelog"
    }
  },
  "husky": {
    "hooks": {
      "pre-commit": "lint-staged"
    }
  },
  "lint-staged": {
    "*.{ts,js,html,json,md,yaml,yml}": [
      "prettier --write",
      "git add"
    ],
    "*.ts": [
      "prettier --write",
      "tslint --fix",
      "git add"
    ],
    "dist/*": []
  }
}<|MERGE_RESOLUTION|>--- conflicted
+++ resolved
@@ -15,15 +15,6 @@
   },
   "devDependencies": {
     "@abp/ng.account.config": "^1.0.3",
-<<<<<<< HEAD
-    "@abp/ng.core": "^1.0.4",
-    "@abp/ng.feature-management": "^1.0.4",
-    "@abp/ng.identity.config": "^1.0.3",
-    "@abp/ng.permission-management": "^1.0.4",
-    "@abp/ng.setting-management.config": "^1.0.3",
-    "@abp/ng.tenant-management.config": "^1.0.3",
-    "@abp/ng.theme.shared": "^1.0.4",
-=======
     "@abp/ng.core": "^1.0.3",
     "@abp/ng.feature-management": "^1.0.3",
     "@abp/ng.identity.config": "^1.0.3",
@@ -36,7 +27,6 @@
     "@abp/ng.identity": "^1.0.3",
     "@abp/ng.setting-management": "^1.0.3",
     "@abp/ng.tenant-management": "^1.0.3",
->>>>>>> 24ae7c9a
     "@angular-builders/jest": "^8.2.0",
     "@angular-devkit/build-angular": "~0.803.18",
     "@angular-devkit/build-ng-packagr": "~0.803.18",
