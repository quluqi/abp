--- conflicted
+++ resolved
@@ -58,11 +58,7 @@
   </div>
 </div>
 
-<<<<<<< HEAD
-<abp-modal size="md" [(visible)]="isModalVisible" *ngIf="isModalVisible">
-=======
-<abp-modal [(visible)]="isModalVisible" [centered]="true">
->>>>>>> 9d07bc3d
+<abp-modal size="md" [(visible)]="isModalVisible">
   <ng-template #abpHeader>
     <h3>{{ (selected?.id ? 'AbpIdentity::Edit' : 'AbpIdentity::NewRole') | abpLocalization }}</h3>
   </ng-template>
@@ -72,7 +68,7 @@
       <div class="form-group">
         <label for="role-name">{{ 'AbpIdentity::RoleName' | abpLocalization }}</label
         ><span> * </span>
-        <input type="text" id="role-name" class="form-control" formControlName="name" autofocus/>
+        <input type="text" id="role-name" class="form-control" formControlName="name" autofocus />
       </div>
 
       <div class="custom-checkbox custom-control mb-2">
