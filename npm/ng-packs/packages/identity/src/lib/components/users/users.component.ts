<<<<<<< HEAD
import { ABP, ConfigState } from '@abp/ng.core';
import { ConfirmationService, Confirmation } from '@abp/ng.theme.shared';
=======
import { ABP } from '@abp/ng.core';
import { Confirmation, ConfirmationService, getPasswordValidators } from '@abp/ng.theme.shared';
>>>>>>> 45bb694d
import { Component, OnInit, TemplateRef, TrackByFunction, ViewChild } from '@angular/core';
import {
  AbstractControl,
  FormArray,
  FormBuilder,
  FormControl,
  FormGroup,
  Validators,
} from '@angular/forms';
import { Select, Store } from '@ngxs/store';
import { Observable } from 'rxjs';
import { finalize, pluck, switchMap, take } from 'rxjs/operators';
import snq from 'snq';
import {
  CreateUser,
  DeleteUser,
  GetUserById,
  GetUserRoles,
  GetUsers,
  UpdateUser,
} from '../../actions/identity.actions';
import { Identity } from '../../models/identity';
import { IdentityService } from '../../services/identity.service';
import { IdentityState } from '../../states/identity.state';
import { ePermissionManagementComponents } from '@abp/ng.permission-management';
@Component({
  selector: 'abp-users',
  templateUrl: './users.component.html',
})
export class UsersComponent implements OnInit {
  @Select(IdentityState.getUsers)
  data$: Observable<Identity.UserItem[]>;

  @Select(IdentityState.getUsersTotalCount)
  totalCount$: Observable<number>;

  @ViewChild('modalContent')
  modalContent: TemplateRef<any>;

  form: FormGroup;

  selected: Identity.UserItem;

  selectedUserRoles: Identity.RoleItem[];

  roles: Identity.RoleItem[];

  visiblePermissions = false;

  providerKey: string;

  pageQuery: ABP.PageQueryParams = { maxResultCount: 10 };

  isModalVisible: boolean;

  loading = false;

  modalBusy = false;

  sortOrder = '';

  sortKey = '';

  permissionManagementKey = ePermissionManagementComponents.PermissionManagement;

  trackByFn: TrackByFunction<AbstractControl> = (index, item) => Object.keys(item)[0] || index;

  onVisiblePermissionChange = event => {
    this.visiblePermissions = event;
  };

  get roleGroups(): FormGroup[] {
    return snq(() => (this.form.get('roleNames') as FormArray).controls as FormGroup[], []);
  }

  constructor(
    private confirmationService: ConfirmationService,
    private fb: FormBuilder,
    private store: Store,
    private identityService: IdentityService,
  ) {}

  ngOnInit() {
    this.get();
  }

  onSearch(value: string) {
    this.pageQuery.filter = value;
    this.get();
  }

  buildForm() {
    this.identityService.getAllRoles().subscribe(({ items }) => {
      this.roles = items;
      this.form = this.fb.group({
        userName: [this.selected.userName || '', [Validators.required, Validators.maxLength(256)]],
        email: [
          this.selected.email || '',
          [Validators.required, Validators.email, Validators.maxLength(256)],
        ],
        name: [this.selected.name || '', [Validators.maxLength(64)]],
        surname: [this.selected.surname || '', [Validators.maxLength(64)]],
        phoneNumber: [this.selected.phoneNumber || '', [Validators.maxLength(16)]],
        lockoutEnabled: [this.selected.lockoutEnabled || (this.selected.id ? false : true)],
        twoFactorEnabled: [this.selected.twoFactorEnabled || (this.selected.id ? false : true)],
        roleNames: this.fb.array(
          this.roles.map(role =>
            this.fb.group({
              [role.name]: [
                this.selected.id
                  ? !!snq(() => this.selectedUserRoles.find(userRole => userRole.id === role.id))
                  : role.isDefault,
              ],
            }),
          ),
        ),
      });

      const passwordValidators = getPasswordValidators(this.store);

      this.form.addControl('password', new FormControl('', [...passwordValidators]));

      if (!this.selected.userName) {
        this.form.get('password').setValidators([...passwordValidators, Validators.required]);
        this.form.get('password').updateValueAndValidity();
      }
    });
  }

  openModal() {
    this.buildForm();
    this.isModalVisible = true;
  }

  add() {
    this.selected = {} as Identity.UserItem;
    this.selectedUserRoles = [] as Identity.RoleItem[];
    this.openModal();
  }

  edit(id: string) {
    this.store
      .dispatch(new GetUserById(id))
      .pipe(
        switchMap(() => this.store.dispatch(new GetUserRoles(id))),
        pluck('IdentityState'),
        take(1),
      )
      .subscribe((state: Identity.State) => {
        this.selected = state.selectedUser;
        this.selectedUserRoles = state.selectedUserRoles || [];
        this.openModal();
      });
  }

  save() {
    if (!this.form.valid || this.modalBusy) return;
    this.modalBusy = true;

    const { roleNames } = this.form.value;
    const mappedRoleNames = snq(
      () =>
        roleNames.filter(role => !!role[Object.keys(role)[0]]).map(role => Object.keys(role)[0]),
      [],
    );

    this.store
      .dispatch(
        this.selected.id
          ? new UpdateUser({
              ...this.selected,
              ...this.form.value,
              id: this.selected.id,
              roleNames: mappedRoleNames,
            })
          : new CreateUser({
              ...this.form.value,
              roleNames: mappedRoleNames,
            }),
      )
      .pipe(finalize(() => (this.modalBusy = false)))
      .subscribe(() => {
        this.isModalVisible = false;
        this.get();
      });
  }

  delete(id: string, userName: string) {
    this.confirmationService
      .warn('AbpIdentity::UserDeletionConfirmationMessage', 'AbpIdentity::AreYouSure', {
        messageLocalizationParams: [userName],
      })
      .subscribe((status: Confirmation.Status) => {
        if (status === Confirmation.Status.confirm) {
          this.store.dispatch(new DeleteUser(id)).subscribe(() => this.get());
        }
      });
  }

  onPageChange(page: number) {
    this.pageQuery.skipCount = (page - 1) * this.pageQuery.maxResultCount;

    this.get();
  }

  get() {
    this.loading = true;
    this.store
      .dispatch(new GetUsers(this.pageQuery))
      .pipe(finalize(() => (this.loading = false)))
      .subscribe();
  }

  openPermissionsModal(providerKey: string) {
    this.providerKey = providerKey;
    setTimeout(() => {
      this.visiblePermissions = true;
    }, 0);
  }
}<|MERGE_RESOLUTION|>--- conflicted
+++ resolved
@@ -1,35 +1,17 @@
-<<<<<<< HEAD
-import { ABP, ConfigState } from '@abp/ng.core';
-import { ConfirmationService, Confirmation } from '@abp/ng.theme.shared';
-=======
 import { ABP } from '@abp/ng.core';
+import { ePermissionManagementComponents } from '@abp/ng.permission-management';
 import { Confirmation, ConfirmationService, getPasswordValidators } from '@abp/ng.theme.shared';
->>>>>>> 45bb694d
 import { Component, OnInit, TemplateRef, TrackByFunction, ViewChild } from '@angular/core';
-import {
-  AbstractControl,
-  FormArray,
-  FormBuilder,
-  FormControl,
-  FormGroup,
-  Validators,
-} from '@angular/forms';
+import { AbstractControl, FormArray, FormBuilder, FormControl, FormGroup, Validators } from '@angular/forms';
 import { Select, Store } from '@ngxs/store';
 import { Observable } from 'rxjs';
 import { finalize, pluck, switchMap, take } from 'rxjs/operators';
 import snq from 'snq';
-import {
-  CreateUser,
-  DeleteUser,
-  GetUserById,
-  GetUserRoles,
-  GetUsers,
-  UpdateUser,
-} from '../../actions/identity.actions';
+import { CreateUser, DeleteUser, GetUserById, GetUserRoles, GetUsers, UpdateUser } from '../../actions/identity.actions';
 import { Identity } from '../../models/identity';
 import { IdentityService } from '../../services/identity.service';
 import { IdentityState } from '../../states/identity.state';
-import { ePermissionManagementComponents } from '@abp/ng.permission-management';
+
 @Component({
   selector: 'abp-users',
   templateUrl: './users.component.html',
@@ -41,7 +23,7 @@
   @Select(IdentityState.getUsersTotalCount)
   totalCount$: Observable<number>;
 
-  @ViewChild('modalContent')
+  @ViewChild('modalContent', {static: false})
   modalContent: TemplateRef<any>;
 
   form: FormGroup;
