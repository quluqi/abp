--- conflicted
+++ resolved
@@ -7,13 +7,10 @@
   providedIn: 'root',
 })
 export class SettingManagementConfigService {
-<<<<<<< HEAD
-=======
   get store(): Store {
     return this.injector.get(Store);
   }
 
->>>>>>> 69db16a8
   constructor(private injector: Injector) {
     const route = {
       name: 'AbpSettingManagement::Settings',
@@ -30,13 +27,9 @@
     setTimeout(() => {
       const tabs = getSettingTabs();
       if (!tabs || !tabs.length) {
-<<<<<<< HEAD
-        this.injector.get(Store).dispatch(new PatchRouteByName('AbpSettingManagement::Settings', { ...route, invisible: true }));
-=======
         this.store.dispatch(
           new PatchRouteByName('AbpSettingManagement::Settings', { ...route, invisible: true }),
         );
->>>>>>> 69db16a8
       }
     });
   }
