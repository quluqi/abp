import { CoreModule, LazyLoadService } from '@abp/ng.core';
import { DatePipe } from '@angular/common';
import { APP_INITIALIZER, Injector, ModuleWithProviders, NgModule } from '@angular/core';
import { NgbDateParserFormatter, NgbPaginationModule } from '@ng-bootstrap/ng-bootstrap';
import { NgxValidateCoreModule } from '@ngx-validate/core';
import { BreadcrumbComponent } from './components/breadcrumb/breadcrumb.component';
import { ButtonComponent } from './components/button/button.component';
import { ChartComponent } from './components/chart/chart.component';
import { ConfirmationComponent } from './components/confirmation/confirmation.component';
import { HttpErrorWrapperComponent } from './components/http-error-wrapper/http-error-wrapper.component';
import { LoaderBarComponent } from './components/loader-bar/loader-bar.component';
import { ModalComponent } from './components/modal/modal.component';
import { SortOrderIconComponent } from './components/sort-order-icon/sort-order-icon.component';
import { TableEmptyMessageComponent } from './components/table-empty-message/table-empty-message.component';
import { ToastContainerComponent } from './components/toast-container/toast-container.component';
import { TableComponent } from './components/table/table.component';
import { ToastComponent } from './components/toast/toast.component';
import styles from './constants/styles';
import { TableSortDirective } from './directives/table-sort.directive';
import { ErrorHandler } from './handlers/error.handler';
import { RootParams } from './models/common';
import { httpErrorConfigFactory, HTTP_ERROR_CONFIG } from './tokens/http-error.token';
import { DateParserFormatter } from './utils/date-parser-formatter';
import { chartJsLoaded$ } from './utils/widget-utils';
import { PaginationComponent } from './components/pagination/pagination.component';
import { LoadingComponent } from './components/loading/loading.component';
import { LoadingDirective } from './directives/loading.directive';
import { NgxsModule } from '@ngxs/store';

export function appendScript(injector: Injector) {
  const fn = () => {
    import('chart.js').then(() => chartJsLoaded$.next(true));

    const lazyLoadService: LazyLoadService = injector.get(LazyLoadService);
    return lazyLoadService.load(null, 'style', styles, 'head', 'beforeend').toPromise();
  };

  return fn;
}

@NgModule({
<<<<<<< HEAD
  imports: [
    CoreModule,
    NgxValidateCoreModule,
    NgxsModule.forRoot([])
  ],
=======
  imports: [CoreModule, NgxValidateCoreModule, NgbPaginationModule],
>>>>>>> 69db16a8
  declarations: [
    BreadcrumbComponent,
    ButtonComponent,
    ChartComponent,
    ConfirmationComponent,
    HttpErrorWrapperComponent,
    LoaderBarComponent,
    LoadingComponent,
    ModalComponent,
    PaginationComponent,
    TableComponent,
    TableEmptyMessageComponent,
    ToastComponent,
    ToastContainerComponent,
    SortOrderIconComponent,
    LoadingDirective,
    TableSortDirective,
    ToastContainerComponent
  ],
  exports: [
    BreadcrumbComponent,
    ButtonComponent,
    ChartComponent,
    ConfirmationComponent,
    LoaderBarComponent,
    LoadingComponent,
    ModalComponent,
    PaginationComponent,
    TableComponent,
    TableEmptyMessageComponent,
    ToastComponent,
    ToastContainerComponent,
    SortOrderIconComponent,
    LoadingDirective,
    TableSortDirective,
    ToastContainerComponent
  ],
  providers: [DatePipe],
  entryComponents: [HttpErrorWrapperComponent, LoadingComponent],
})
export class ThemeSharedModule {
  constructor(private errorHandler: ErrorHandler) {}

  static forRoot(options = {} as RootParams): ModuleWithProviders<ThemeSharedModule> {
    return {
      ngModule: ThemeSharedModule,
      providers: [
        {
          provide: APP_INITIALIZER,
          multi: true,
          deps: [Injector],
          useFactory: appendScript,
        },
        { provide: HTTP_ERROR_CONFIG, useValue: options.httpErrorConfig },
        {
          provide: 'HTTP_ERROR_CONFIG',
          useFactory: httpErrorConfigFactory,
          deps: [HTTP_ERROR_CONFIG],
        },
        { provide: NgbDateParserFormatter, useClass: DateParserFormatter },
      ],
    };
  }
}<|MERGE_RESOLUTION|>--- conflicted
+++ resolved
@@ -39,15 +39,7 @@
 }
 
 @NgModule({
-<<<<<<< HEAD
-  imports: [
-    CoreModule,
-    NgxValidateCoreModule,
-    NgxsModule.forRoot([])
-  ],
-=======
   imports: [CoreModule, NgxValidateCoreModule, NgbPaginationModule],
->>>>>>> 69db16a8
   declarations: [
     BreadcrumbComponent,
     ButtonComponent,
