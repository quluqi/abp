import { takeUntilDestroy } from '@abp/ng.core';
import {
  Component,
  ContentChild,
  ElementRef,
  EventEmitter,
  Input,
  OnDestroy,
  Output,
  Renderer2,
  TemplateRef,
  ViewChild,
  ViewChildren,
} from '@angular/core';
import { fromEvent, Subject } from 'rxjs';
import { debounceTime, distinctUntilChanged, filter, takeUntil } from 'rxjs/operators';
import { fadeAnimation } from '../../animations/modal.animations';
import { Confirmation } from '../../models/confirmation';
import { ConfirmationService } from '../../services/confirmation.service';
import { ModalService } from '../../services/modal.service';
import { ButtonComponent } from '../button/button.component';

export type ModalSize = 'sm' | 'md' | 'lg' | 'xl';

@Component({
  selector: 'abp-modal',
  templateUrl: './modal.component.html',
  animations: [fadeAnimation],
  styleUrls: ['./modal.component.scss'],
  providers: [ModalService],
})
export class ModalComponent implements OnDestroy {
  @Input()
  get visible(): boolean {
    return this._visible;
  }
  set visible(value: boolean) {
    if (typeof value !== 'boolean') return;
    this.toggle$.next(value);
  }

  @Input()
  get busy(): boolean {
    return this._busy;
  }
  set busy(value: boolean) {
    if (this.abpSubmit && this.abpSubmit instanceof ButtonComponent) {
      this.abpSubmit.loading = value;
    }

    this._busy = value;
  }

  @Input() centered = false;

  @Input() modalClass = '';

  @Input() size: ModalSize = 'lg';

  @ContentChild(ButtonComponent, { read: ButtonComponent })
  abpSubmit: ButtonComponent;

  @ContentChild('abpHeader') abpHeader: TemplateRef<any>;

  @ContentChild('abpBody') abpBody: TemplateRef<any>;

  @ContentChild('abpFooter') abpFooter: TemplateRef<any>;

  @ContentChild('abpClose', { read: ElementRef })
  abpClose: ElementRef<any>;

<<<<<<< HEAD
  @ViewChild('abpModalContent') modalContent: ElementRef;
=======
  @ViewChild('template', { static: false }) template: TemplateRef<any>;

  @ViewChild('abpModalContent', { static: false }) modalContent: ElementRef;
>>>>>>> 45bb694d

  @ViewChildren('abp-button') abpButtons;

  @Output() readonly visibleChange = new EventEmitter<boolean>();

  @Output() readonly init = new EventEmitter<void>();

  @Output() readonly appear = new EventEmitter();

  @Output() readonly disappear = new EventEmitter();

  _visible = false;

  _busy = false;

  isModalOpen = false;

  isConfirmationOpen = false;

  destroy$ = new Subject<void>();

  private toggle$ = new Subject<boolean>();

  get isFormDirty(): boolean {
    return Boolean(document.querySelector('.modal-dialog .ng-dirty'));
  }

  constructor(
    private renderer: Renderer2,
    private confirmationService: ConfirmationService,
    private modalService: ModalService,
  ) {
    this.initToggleStream();
  }

  private initToggleStream() {
    this.toggle$
      .pipe(takeUntilDestroy(this), debounceTime(0), distinctUntilChanged())
      .subscribe(value => this.toggle(value));
  }

  private toggle(value: boolean) {
    this.isModalOpen = value;
    this._visible = value;
    this.visibleChange.emit(value);

    if (value) {
      this.modalService.renderTemplate(this.template);
      setTimeout(() => this.listen(), 0);
      this.renderer.addClass(document.body, 'modal-open');
      this.appear.emit();
    } else {
      this.modalService.clearModal();
      this.renderer.removeClass(document.body, 'modal-open');
      this.disappear.emit();
      this.destroy$.next();
    }
  }

  ngOnDestroy(): void {
    this.destroy$.next();
  }

  close() {
    if (this.busy) return;

    if (this.isFormDirty) {
      if (this.isConfirmationOpen) return;

      this.isConfirmationOpen = true;
      this.confirmationService
        .warn(
          'AbpAccount::AreYouSureYouWantToCancelEditingWarningMessage',
          'AbpAccount::AreYouSure',
        )
        .subscribe((status: Confirmation.Status) => {
          this.isConfirmationOpen = false;
          if (status === Confirmation.Status.confirm) {
            this.visible = false;
          }
        });
    } else {
      this.visible = false;
    }
  }

  listen() {
    fromEvent(document, 'keyup')
      .pipe(
        takeUntil(this.destroy$),
        debounceTime(150),
        filter((key: KeyboardEvent) => key && key.key === 'Escape'),
      )
      .subscribe(() => this.close());

    fromEvent(window, 'beforeunload')
      .pipe(takeUntil(this.destroy$))
      .subscribe(event => {
        if (this.isFormDirty) {
          event.returnValue = true;
        } else {
          event.returnValue = false;
          delete event.returnValue;
        }
      });

    setTimeout(() => {
      if (!this.abpClose) return;
      fromEvent(this.abpClose.nativeElement, 'click')
        .pipe(
          takeUntil(this.destroy$),
          filter(() => !!this.modalContent),
        )
        .subscribe(() => this.close());
    }, 0);

    this.init.emit();
  }
}<|MERGE_RESOLUTION|>--- conflicted
+++ resolved
@@ -57,25 +57,21 @@
 
   @Input() size: ModalSize = 'lg';
 
-  @ContentChild(ButtonComponent, { read: ButtonComponent })
+  @ContentChild(ButtonComponent, { static: false, read: ButtonComponent })
   abpSubmit: ButtonComponent;
 
-  @ContentChild('abpHeader') abpHeader: TemplateRef<any>;
+  @ContentChild('abpHeader', {static: false}) abpHeader: TemplateRef<any>;
 
-  @ContentChild('abpBody') abpBody: TemplateRef<any>;
+  @ContentChild('abpBody', {static: false}) abpBody: TemplateRef<any>;
 
-  @ContentChild('abpFooter') abpFooter: TemplateRef<any>;
+  @ContentChild('abpFooter', {static: false}) abpFooter: TemplateRef<any>;
 
-  @ContentChild('abpClose', { read: ElementRef })
+  @ContentChild('abpClose', { static: false, read: ElementRef })
   abpClose: ElementRef<any>;
 
-<<<<<<< HEAD
-  @ViewChild('abpModalContent') modalContent: ElementRef;
-=======
   @ViewChild('template', { static: false }) template: TemplateRef<any>;
 
   @ViewChild('abpModalContent', { static: false }) modalContent: ElementRef;
->>>>>>> 45bb694d
 
   @ViewChildren('abp-button') abpButtons;
 
