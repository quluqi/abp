import { APP_BASE_HREF, CommonModule } from '@angular/common';
import { HttpClientModule, HTTP_INTERCEPTORS } from '@angular/common/http';
import { APP_INITIALIZER, Injector, ModuleWithProviders, NgModule } from '@angular/core';
import { FormsModule, ReactiveFormsModule } from '@angular/forms';
import { RouterModule } from '@angular/router';
import { NgxsRouterPluginModule } from '@ngxs/router-plugin';
import { NgxsStoragePluginModule } from '@ngxs/storage-plugin';
import { NgxsModule, NGXS_PLUGINS } from '@ngxs/store';
import { OAuthModule, OAuthStorage } from 'angular-oauth2-oidc';
import { AbstractNgModelComponent } from './abstracts/ng-model.component';
import { DynamicLayoutComponent } from './components/dynamic-layout.component';
import { ReplaceableRouteContainerComponent } from './components/replaceable-route-container.component';
import { RouterOutletComponent } from './components/router-outlet.component';
import { AutofocusDirective } from './directives/autofocus.directive';
import { InputEventDebounceDirective } from './directives/debounce.directive';
import { EllipsisDirective } from './directives/ellipsis.directive';
import { ForDirective } from './directives/for.directive';
import { FormSubmitDirective } from './directives/form-submit.directive';
import { InitDirective } from './directives/init.directive';
import { PermissionDirective } from './directives/permission.directive';
import { ReplaceableTemplateDirective } from './directives/replaceable-template.directive';
import { StopPropagationDirective } from './directives/stop-propagation.directive';
import { VisibilityDirective } from './directives/visibility.directive';
import { ApiInterceptor } from './interceptors/api.interceptor';
import { LocalizationModule } from './localization.module';
import { ABP } from './models/common';
import { LocalizationPipe, MockLocalizationPipe } from './pipes/localization.pipe';
import { SortPipe } from './pipes/sort.pipe';
import { ConfigPlugin, NGXS_CONFIG_PLUGIN_OPTIONS } from './plugins/config.plugin';
import { LocaleProvider } from './providers/locale.provider';
import { LocalizationService } from './services/localization.service';
import { ConfigState } from './states/config.state';
import { ProfileState } from './states/profile.state';
import { ReplaceableComponentsState } from './states/replaceable-components.state';
import { SessionState } from './states/session.state';
import { CORE_OPTIONS } from './tokens/options.token';
import { noop } from './utils/common-utils';
import './utils/date-extensions';
import { getInitialData, localeInitializer } from './utils/initial-utils';

export function storageFactory(): OAuthStorage {
  return localStorage;
}

/**
 * BaseCoreModule is the module that holds
 * all imports, declarations, exports, and entryComponents
 * but not the providers.
 * This module will be imported and exported by all others.
 */
@NgModule({
  exports: [
    CommonModule,
    HttpClientModule,
    FormsModule,
    ReactiveFormsModule,
    RouterModule,

    AbstractNgModelComponent,
    AutofocusDirective,
    DynamicLayoutComponent,
    EllipsisDirective,
    ForDirective,
    FormSubmitDirective,
    InitDirective,
    InputEventDebounceDirective,
    PermissionDirective,
    ReplaceableRouteContainerComponent,
    ReplaceableTemplateDirective,
    RouterOutletComponent,
    SortPipe,
    StopPropagationDirective,
    VisibilityDirective,
  ],
  imports: [
    OAuthModule,
    CommonModule,
    HttpClientModule,
    FormsModule,
    ReactiveFormsModule,
    RouterModule,
  ],
  declarations: [
    AbstractNgModelComponent,
    AutofocusDirective,
    DynamicLayoutComponent,
    EllipsisDirective,
    ForDirective,
    FormSubmitDirective,
    InitDirective,
    InputEventDebounceDirective,
    PermissionDirective,
    ReplaceableRouteContainerComponent,
    ReplaceableTemplateDirective,
    RouterOutletComponent,
    SortPipe,
<<<<<<< HEAD
    LocalizationPipe
=======
    StopPropagationDirective,
    VisibilityDirective,
>>>>>>> 45bb694d
  ],
  entryComponents: [
    RouterOutletComponent,
    DynamicLayoutComponent,
    ReplaceableRouteContainerComponent,
  ],
})
export class BaseCoreModule {}

/**
 * RootCoreModule is the module that will be used at root level
 * and it introduces imports useful at root level (e.g. NGXS)
 */
@NgModule({
  exports: [BaseCoreModule, LocalizationModule],
  imports: [
    BaseCoreModule,
    LocalizationModule,
    NgxsModule.forFeature([ReplaceableComponentsState, ProfileState, SessionState, ConfigState]),
    NgxsRouterPluginModule.forRoot(),
    NgxsStoragePluginModule.forRoot({ key: ['SessionState'] }),
  ],
})
export class RootCoreModule {}

/**
 * TestCoreModule is the module that will be used in tests
 * and it provides mock alternatives
 */
@NgModule({
  exports: [RouterModule, BaseCoreModule, MockLocalizationPipe],
  imports: [RouterModule.forRoot([]), BaseCoreModule],
  declarations: [MockLocalizationPipe],
})
export class TestCoreModule {}

/**
 * CoreModule is the module that is publicly available
 */
@NgModule({
  exports: [BaseCoreModule, LocalizationModule],
  imports: [BaseCoreModule, LocalizationModule],
  providers: [LocalizationPipe],
})
export class CoreModule {
<<<<<<< HEAD
  static forRoot(options = {} as ABP.Root): ModuleWithProviders<CoreModule> {
=======
  static forTest({ baseHref = '/' } = {} as ABP.Test): ModuleWithProviders<TestCoreModule> {
    return {
      ngModule: TestCoreModule,
      providers: [
        { provide: APP_BASE_HREF, useValue: baseHref },
        {
          provide: LocalizationPipe,
          useClass: MockLocalizationPipe,
        },
      ],
    };
  }

  static forRoot(options = {} as ABP.Root): ModuleWithProviders<RootCoreModule> {
>>>>>>> 45bb694d
    return {
      ngModule: RootCoreModule,
      providers: [
        LocaleProvider,
        {
          provide: NGXS_PLUGINS,
          useClass: ConfigPlugin,
          multi: true,
        },
        {
          provide: NGXS_CONFIG_PLUGIN_OPTIONS,
          useValue: { environment: options.environment },
        },
        {
          provide: CORE_OPTIONS,
          useValue: options,
        },
        {
          provide: HTTP_INTERCEPTORS,
          useClass: ApiInterceptor,
          multi: true,
        },
        {
          provide: APP_INITIALIZER,
          multi: true,
          deps: [Injector],
          useFactory: getInitialData,
        },
        {
          provide: APP_INITIALIZER,
          multi: true,
          deps: [Injector],
          useFactory: localeInitializer,
        },
        {
          provide: APP_INITIALIZER,
          multi: true,
          deps: [LocalizationService],
          useFactory: noop,
        },
        ...OAuthModule.forRoot().providers,
        { provide: OAuthStorage, useFactory: storageFactory },
      ],
    };
  }
}<|MERGE_RESOLUTION|>--- conflicted
+++ resolved
@@ -94,12 +94,8 @@
     ReplaceableTemplateDirective,
     RouterOutletComponent,
     SortPipe,
-<<<<<<< HEAD
-    LocalizationPipe
-=======
     StopPropagationDirective,
     VisibilityDirective,
->>>>>>> 45bb694d
   ],
   entryComponents: [
     RouterOutletComponent,
@@ -145,9 +141,6 @@
   providers: [LocalizationPipe],
 })
 export class CoreModule {
-<<<<<<< HEAD
-  static forRoot(options = {} as ABP.Root): ModuleWithProviders<CoreModule> {
-=======
   static forTest({ baseHref = '/' } = {} as ABP.Test): ModuleWithProviders<TestCoreModule> {
     return {
       ngModule: TestCoreModule,
@@ -162,7 +155,6 @@
   }
 
   static forRoot(options = {} as ABP.Root): ModuleWithProviders<RootCoreModule> {
->>>>>>> 45bb694d
     return {
       ngModule: RootCoreModule,
       providers: [
