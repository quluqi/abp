--- conflicted
+++ resolved
@@ -1,20 +1,3 @@
-<<<<<<< HEAD
-import {
-  ConfigState,
-  GetAppConfiguration,
-  RestService,
-  DynamicLayoutComponent,
-  ChangePassword,
-  GetProfile,
-  UpdateProfile,
-  ProfileState,
-  SessionState,
-  SetTenant,
-  CoreModule,
-} from '@abp/ng.core';
-import { ToasterService, fadeIn, ThemeSharedModule } from '@abp/ng.theme.shared';
-import { Component, Optional, Inject, Injectable, ɵɵdefineInjectable, ɵɵinject, NgModule, InjectionToken, Input } from '@angular/core';
-=======
 import { ConfigState, SessionState, GetAppConfiguration, RestService, DynamicLayoutComponent, ChangePassword, GetProfile, UpdateProfile, ProfileState, SetTenant, CoreModule } from '@abp/ng.core';
 import { ToasterService, fadeIn, ThemeSharedModule } from '@abp/ng.theme.shared';
 import { Component, Optional, Inject, Injectable, ɵɵdefineInjectable, ɵɵinject, NgModule, InjectionToken, Input } from '@angular/core';
@@ -33,7 +16,6 @@
 import { trigger, transition, useAnimation } from '@angular/animations';
 import { __decorate, __metadata } from 'tslib';
 
->>>>>>> 7c529fdf
 /**
  * @fileoverview added by tsickle
  * Generated from: lib/components/login/login.component.ts
@@ -41,51 +23,6 @@
  */
 const { maxLength, minLength, required } = Validators;
 class LoginComponent {
-<<<<<<< HEAD
-  /**
-   * @param {?} fb
-   * @param {?} oauthService
-   * @param {?} store
-   * @param {?} toasterService
-   * @param {?} options
-   */
-  constructor(fb, oauthService, store, toasterService, options) {
-    this.fb = fb;
-    this.oauthService = oauthService;
-    this.store = store;
-    this.toasterService = toasterService;
-    this.options = options;
-    this.oauthService.configure(this.store.selectSnapshot(ConfigState.getOne('environment')).oAuthConfig);
-    this.oauthService.loadDiscoveryDocument();
-    this.form = this.fb.group({
-      username: ['', [required, maxLength(255)]],
-      password: ['', [required, maxLength(32)]],
-      remember: [false],
-    });
-  }
-  /**
-   * @return {?}
-   */
-  onSubmit() {
-    if (this.form.invalid) return;
-    // this.oauthService.setStorage(this.form.value.remember ? localStorage : sessionStorage);
-    this.inProgress = true;
-    from(
-      this.oauthService.fetchTokenUsingPasswordFlow(this.form.get('username').value, this.form.get('password').value),
-    )
-      .pipe(
-        switchMap(
-          /**
-           * @return {?}
-           */
-          () => this.store.dispatch(new GetAppConfiguration()),
-        ),
-        tap(
-          /**
-           * @return {?}
-           */
-          () => {
-=======
     /**
      * @param {?} fb
      * @param {?} oauthService
@@ -125,7 +62,6 @@
          * @return {?}
          */
         () => {
->>>>>>> 7c529fdf
             /** @type {?} */
             const redirectUrl =
               snq(
