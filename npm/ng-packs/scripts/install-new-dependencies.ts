import execa from 'execa';
import fse from 'fs-extra';

const updateAndInstall = async () => {
  const { projects } = await fse.readJSON('../angular.json');
  const projectNames = Object.keys(projects).filter(project => project !== 'dev-app');

  const packageJson = await fse.readJSON('../package.json');

  projectNames.forEach(project => {
    // do not convert to async
    const { dependencies = {}, peerDependencies = {}, name, version } = fse.readJSONSync(
      `../packages/${project}/package.json`,
    );

    packageJson.devDependencies = {
      ...packageJson.devDependencies,
      ...dependencies,
      ...peerDependencies,
<<<<<<< HEAD
      ...{ [name]: `~${version}` },
=======
      [name]: `~${version}`,
>>>>>>> 45bb694d
    };

    packageJson.devDependencies = Object.keys(packageJson.devDependencies)
      .sort()
      .reduce((acc, key) => ({ ...acc, [key]: packageJson.devDependencies[key] }), {});
  });

  console.warn('Searching the packages on NPM to check if it is exist. It takes a while.');
  Object.keys(packageJson.devDependencies).forEach(pkg => {
    const isPackageExistOnNPM = !(
      execa.sync('npm', ['search', pkg]).stdout.indexOf('No matches found for') > -1
    );

    if (!isPackageExistOnNPM) delete packageJson.devDependencies[pkg];
  });

  await fse.writeJSON('../package.json', packageJson, { spaces: 2 });

  try {
    await execa('yarn', ['install', '--ignore-scripts'], {
      stdout: 'inherit',
      cwd: '../',
    });
  } catch (error) {
    console.error(error.stderr);
    process.exit(1);
  }

  process.exit(0);
};

updateAndInstall();

export default updateAndInstall;<|MERGE_RESOLUTION|>--- conflicted
+++ resolved
@@ -17,11 +17,7 @@
       ...packageJson.devDependencies,
       ...dependencies,
       ...peerDependencies,
-<<<<<<< HEAD
-      ...{ [name]: `~${version}` },
-=======
       [name]: `~${version}`,
->>>>>>> 45bb694d
     };
 
     packageJson.devDependencies = Object.keys(packageJson.devDependencies)
