<<<<<<< HEAD
using System;
using System.Collections.Generic;
=======
﻿using System;
using System.Collections.Generic;
using System.Linq;
>>>>>>> a7a928fd
using System.Threading;
using System.Threading.Tasks;
using JetBrains.Annotations;
using Microsoft.Extensions.Caching.Distributed;
using Microsoft.Extensions.DependencyInjection;
using Microsoft.Extensions.Logging;
using Microsoft.Extensions.Logging.Abstractions;
using Microsoft.Extensions.Options;
using Nito.AsyncEx;
using Volo.Abp.DependencyInjection;
using Volo.Abp.ExceptionHandling;
using Volo.Abp.MultiTenancy;
using Volo.Abp.Threading;
using Volo.Abp.Uow;

namespace Volo.Abp.Caching
{
    /// <summary>
    /// Represents a distributed cache of <typeparamref name="TCacheItem" /> type.
    /// </summary>
    /// <typeparam name="TCacheItem">The type of cache item being cached.</typeparam>
    public class DistributedCache<TCacheItem> : DistributedCache<TCacheItem, string>, IDistributedCache<TCacheItem>
        where TCacheItem : class
    {
        public DistributedCache(
            IOptions<AbpDistributedCacheOptions> distributedCacheOption,
            IDistributedCache cache,
            ICancellationTokenProvider cancellationTokenProvider,
            IDistributedCacheSerializer serializer,
            IDistributedCacheKeyNormalizer keyNormalizer,
<<<<<<< HEAD
            IHybridServiceScopeFactory serviceScopeFactory,
            IUnitOfWorkManager unitOfWorkManager) : base(
                distributedCacheOption: distributedCacheOption,
                cache: cache,
                cancellationTokenProvider: cancellationTokenProvider,
                serializer: serializer,
                keyNormalizer: keyNormalizer,
                serviceScopeFactory: serviceScopeFactory,
                unitOfWorkManager:unitOfWorkManager)
=======
            IHybridServiceScopeFactory serviceScopeFactory) : base(
            distributedCacheOption: distributedCacheOption,
            cache: cache,
            cancellationTokenProvider: cancellationTokenProvider,
            serializer: serializer,
            keyNormalizer: keyNormalizer,
            serviceScopeFactory: serviceScopeFactory)
>>>>>>> a7a928fd
        {
        }
    }

    /// <summary>
    /// Represents a distributed cache of <typeparamref name="TCacheItem" /> type.
    /// Uses a generic cache key type of <typeparamref name="TCacheKey" /> type.
    /// </summary>
    /// <typeparam name="TCacheItem">The type of cache item being cached.</typeparam>
    /// <typeparam name="TCacheKey">The type of cache key being used.</typeparam>
    public class DistributedCache<TCacheItem, TCacheKey> : IDistributedCache<TCacheItem, TCacheKey>
        where TCacheItem : class
    {
        public const string DistributedCacheName = "AbpDistributedCache";

        public ILogger<DistributedCache<TCacheItem, TCacheKey>> Logger { get; set; }

        protected string CacheName { get; set; }

        protected bool IgnoreMultiTenancy { get; set; }

        protected IDistributedCache Cache { get; }

        protected ICancellationTokenProvider CancellationTokenProvider { get; }

        protected IDistributedCacheSerializer Serializer { get; }

        protected IDistributedCacheKeyNormalizer KeyNormalizer { get; }

        protected IHybridServiceScopeFactory ServiceScopeFactory { get; }

        protected IUnitOfWorkManager UnitOfWorkManager { get; }

        protected SemaphoreSlim SyncSemaphore { get; }

        protected DistributedCacheEntryOptions DefaultCacheOptions;

        private readonly AbpDistributedCacheOptions _distributedCacheOption;

        public DistributedCache(
            IOptions<AbpDistributedCacheOptions> distributedCacheOption,
            IDistributedCache cache,
            ICancellationTokenProvider cancellationTokenProvider,
            IDistributedCacheSerializer serializer,
            IDistributedCacheKeyNormalizer keyNormalizer,
            IHybridServiceScopeFactory serviceScopeFactory,
            IUnitOfWorkManager unitOfWorkManager)
        {
            _distributedCacheOption = distributedCacheOption.Value;
            Cache = cache;
            CancellationTokenProvider = cancellationTokenProvider;
            Logger = NullLogger<DistributedCache<TCacheItem, TCacheKey>>.Instance;
            Serializer = serializer;
            KeyNormalizer = keyNormalizer;
            ServiceScopeFactory = serviceScopeFactory;
            UnitOfWorkManager = unitOfWorkManager;

            SyncSemaphore = new SemaphoreSlim(1, 1);

            SetDefaultOptions();
        }

        protected virtual string NormalizeKey(TCacheKey key)
        {
            return KeyNormalizer.NormalizeKey(
                new DistributedCacheKeyNormalizeArgs(
                    key.ToString(),
                    CacheName,
                    IgnoreMultiTenancy
                )
            );
        }

        protected virtual DistributedCacheEntryOptions GetDefaultCacheEntryOptions()
        {
            foreach (var configure in _distributedCacheOption.CacheConfigurators)
            {
                var options = configure.Invoke(CacheName);
                if (options != null)
                {
                    return options;
                }
            }

            return _distributedCacheOption.GlobalCacheEntryOptions;
        }

        protected virtual void SetDefaultOptions()
        {
            CacheName = CacheNameAttribute.GetCacheName(typeof(TCacheItem));

            //IgnoreMultiTenancy
            IgnoreMultiTenancy = typeof(TCacheItem).IsDefined(typeof(IgnoreMultiTenancyAttribute), true);

            //Configure default cache entry options
            DefaultCacheOptions = GetDefaultCacheEntryOptions();
        }

        /// <summary>
        /// Gets a cache item with the given key. If no cache item is found for the given key then returns null.
        /// </summary>
        /// <param name="key">The key of cached item to be retrieved from the cache.</param>
        /// <param name="considerUow">This will store the cache in the current unit of work until the end of the current unit of work does not really affect the cache.</param>
        /// <param name="hideErrors">Indicates to throw or hide the exceptions for the distributed cache.</param>
        /// <returns>The cache item, or null.</returns>
        public virtual TCacheItem Get(
            TCacheKey key,
            bool considerUow = false,
            bool? hideErrors = null)
        {
            hideErrors = hideErrors ?? _distributedCacheOption.HideErrors;

            if (considerUow)
            {
                var value = GetUnitOfWorkCache().GetOrDefault(key)?.GetUnRemovedValueOrNull();
                if (value != null)
                {
                    return value;
                }
            }

            byte[] cachedBytes;

            try
            {
                cachedBytes = Cache.Get(NormalizeKey(key));
            }
            catch (Exception ex)
            {
                if (hideErrors == true)
                {
                    HandleException(ex);
                    return null;
                }

                throw;
            }

            return ToCacheItem(cachedBytes);
        }

        public virtual KeyValuePair<TCacheKey, TCacheItem>[] GetMany(
            IEnumerable<TCacheKey> keys,
            bool? hideErrors = null)
        {
            var keyArray = keys.ToArray();

            var cacheSupportsMultipleItems = Cache as ICacheSupportsMultipleItems;
            if (cacheSupportsMultipleItems == null)
            {
                return GetManyFallback(
                    keyArray,
                    hideErrors
                );
            }

            hideErrors = hideErrors ?? _distributedCacheOption.HideErrors;
            byte[][] cachedBytes;

            try
            {
                cachedBytes = cacheSupportsMultipleItems.GetMany(keyArray.Select(NormalizeKey));
            }
            catch (Exception ex)
            {
                if (hideErrors == true)
                {
                    HandleException(ex);
                    return ToCacheItemsWithDefaultValues(keyArray);
                }

                throw;
            }
            
            return ToCacheItems(cachedBytes, keyArray);
        }

        protected virtual KeyValuePair<TCacheKey, TCacheItem>[] GetManyFallback(
            TCacheKey[] keys,
            bool? hideErrors = null)
        {
            hideErrors = hideErrors ?? _distributedCacheOption.HideErrors;

            try
            {
                return keys
                    .Select(key => new KeyValuePair<TCacheKey, TCacheItem>(
                            key,
                            Get(key, hideErrors: false)
                        )
                    ).ToArray();
            }
            catch (Exception ex)
            {
                if (hideErrors == true)
                {
                    HandleException(ex);
                    return ToCacheItemsWithDefaultValues(keys);
                }

                throw;
            }
        }

        public virtual async Task<KeyValuePair<TCacheKey, TCacheItem>[]> GetManyAsync(
            IEnumerable<TCacheKey> keys,
            bool? hideErrors = null,
            CancellationToken token = default)
        {
            var keyArray = keys.ToArray();

            var cacheSupportsMultipleItems = Cache as ICacheSupportsMultipleItems;
            if (cacheSupportsMultipleItems == null)
            {
                return await GetManyFallbackAsync(
                    keyArray,
                    hideErrors,
                    token
                );
            }

            hideErrors = hideErrors ?? _distributedCacheOption.HideErrors;
            byte[][] cachedBytes;

            try
            {
                cachedBytes = await cacheSupportsMultipleItems.GetManyAsync(
                    keyArray.Select(NormalizeKey),
                    CancellationTokenProvider.FallbackToProvider(token)
                );
            }
            catch (Exception ex)
            {
                if (hideErrors == true)
                {
                    await HandleExceptionAsync(ex);
                    return ToCacheItemsWithDefaultValues(keyArray);
                }

                throw;
            }
            
            return ToCacheItems(cachedBytes, keyArray);
        }

        protected virtual async Task<KeyValuePair<TCacheKey, TCacheItem>[]> GetManyFallbackAsync(
            TCacheKey[] keys,
            bool? hideErrors = null,
            CancellationToken token = default)
        {
            hideErrors = hideErrors ?? _distributedCacheOption.HideErrors;

            try
            {
                var result = new List<KeyValuePair<TCacheKey, TCacheItem>>();

                foreach (var key in keys)
                {
                    result.Add(new KeyValuePair<TCacheKey, TCacheItem>(
                        key,
                        await GetAsync(key, false, token))
                    );
                }

                return result.ToArray();
            }
            catch (Exception ex)
            {
                if (hideErrors == true)
                {
                    await HandleExceptionAsync(ex);
                    return ToCacheItemsWithDefaultValues(keys);
                }

                throw;
            }
        }

        /// <summary>
        /// Gets a cache item with the given key. If no cache item is found for the given key then returns null.
        /// </summary>
        /// <param name="key">The key of cached item to be retrieved from the cache.</param>
        /// <param name="considerUow">This will store the cache in the current unit of work until the end of the current unit of work does not really affect the cache.</param>
        /// <param name="hideErrors">Indicates to throw or hide the exceptions for the distributed cache.</param>
        /// <param name="token">The <see cref="T:System.Threading.CancellationToken" /> for the task.</param>
        /// <returns>The cache item, or null.</returns>
        public virtual async Task<TCacheItem> GetAsync(
            TCacheKey key,
            bool considerUow = false,
            bool? hideErrors = null,
            CancellationToken token = default)
        {
            hideErrors = hideErrors ?? _distributedCacheOption.HideErrors;

            if (considerUow)
            {
                var value = GetUnitOfWorkCache().GetOrDefault(key)?.GetUnRemovedValueOrNull();
                if (value != null)
                {
                    return value;
                }
            }

            byte[] cachedBytes;

            try
            {
                cachedBytes = await Cache.GetAsync(
                    NormalizeKey(key),
                    CancellationTokenProvider.FallbackToProvider(token)
                );
            }
            catch (Exception ex)
            {
                if (hideErrors == true)
                {
                    await HandleExceptionAsync(ex);
                    return null;
                }

                throw;
            }

            if (cachedBytes == null)
            {
                return null;
            }

            return Serializer.Deserialize<TCacheItem>(cachedBytes);
        }

        /// <summary>
        /// Gets or Adds a cache item with the given key. If no cache item is found for the given key then adds a cache item
        /// provided by <paramref name="factory" /> delegate and returns the provided cache item.
        /// </summary>
        /// <param name="key">The key of cached item to be retrieved from the cache.</param>
        /// <param name="factory">The factory delegate is used to provide the cache item when no cache item is found for the given <paramref name="key" />.</param>
        /// <param name="optionsFactory">The cache options for the factory delegate.</param>
        /// <param name="considerUow">This will store the cache in the current unit of work until the end of the current unit of work does not really affect the cache.</param>
        /// <param name="hideErrors">Indicates to throw or hide the exceptions for the distributed cache.</param>
        /// <returns>The cache item.</returns>
        public virtual TCacheItem GetOrAdd(
            TCacheKey key,
            Func<TCacheItem> factory,
            Func<DistributedCacheEntryOptions> optionsFactory = null,
            bool considerUow = false,
            bool? hideErrors = null)
        {
            var value = Get(key, considerUow, hideErrors);
            if (value != null)
            {
                return value;
            }

            using (SyncSemaphore.Lock())
            {
                value = Get(key, considerUow, hideErrors);
                if (value != null)
                {
                    return value;
                }

                value = factory();

                if (considerUow)
                {
                    var uowCache = GetUnitOfWorkCache();
                    if (uowCache.TryGetValue(key, out var item))
                    {
                        item.SetValue(value);
                    }
                    else
                    {
                        uowCache.Add(key, new UnitOfWorkCacheItem<TCacheItem>(value));
                    }
                }

                Set(key, value, optionsFactory?.Invoke(), considerUow, hideErrors);
            }

            return value;
        }

        /// <summary>
        /// Gets or Adds a cache item with the given key. If no cache item is found for the given key then adds a cache item
        /// provided by <paramref name="factory" /> delegate and returns the provided cache item.
        /// </summary>
        /// <param name="key">The key of cached item to be retrieved from the cache.</param>
        /// <param name="factory">The factory delegate is used to provide the cache item when no cache item is found for the given <paramref name="key" />.</param>
        /// <param name="optionsFactory">The cache options for the factory delegate.</param>
        /// <param name="hideErrors">Indicates to throw or hide the exceptions for the distributed cache.</param>
        /// <param name="considerUow">This will store the cache in the current unit of work until the end of the current unit of work does not really affect the cache.</param>
        /// <param name="token">The <see cref="T:System.Threading.CancellationToken" /> for the task.</param>
        /// <returns>The cache item.</returns>
        public virtual async Task<TCacheItem> GetOrAddAsync(
            TCacheKey key,
            Func<Task<TCacheItem>> factory,
            Func<DistributedCacheEntryOptions> optionsFactory = null,
            bool considerUow = false,
            bool? hideErrors = null,
            CancellationToken token = default)
        {
            token = CancellationTokenProvider.FallbackToProvider(token);
            var value = await GetAsync(key, considerUow, hideErrors, token);
            if (value != null)
            {
                return value;
            }

            using (await SyncSemaphore.LockAsync(token))
            {
                value = await GetAsync(key, considerUow, hideErrors, token);
                if (value != null)
                {
                    return value;
                }

                value = await factory();

                if (considerUow)
                {
                    var uowCache = GetUnitOfWorkCache();
                    if (uowCache.TryGetValue(key, out var item))
                    {
                        item.SetValue(value);
                    }
                    else
                    {
                        uowCache.Add(key, new UnitOfWorkCacheItem<TCacheItem>(value));
                    }
                }

                await SetAsync(key, value, optionsFactory?.Invoke(), considerUow, hideErrors, token);
            }

            return value;
        }

        /// <summary>
        /// Sets the cache item value for the provided key.
        /// </summary>
        /// <param name="key">The key of cached item to be retrieved from the cache.</param>
        /// <param name="value">The cache item value to set in the cache.</param>
        /// <param name="options">The cache options for the value.</param>
        /// <param name="considerUow">This will store the cache in the current unit of work until the end of the current unit of work does not really affect the cache.</param>
        /// <param name="hideErrors">Indicates to throw or hide the exceptions for the distributed cache.</param>
        public virtual void Set(
            TCacheKey key,
            TCacheItem value,
            DistributedCacheEntryOptions options = null,
            bool considerUow = false,
            bool? hideErrors = null)
        {
            Task SetRealCache()
            {
                hideErrors = hideErrors ?? _distributedCacheOption.HideErrors;

                try
                {
                    Cache.Set(
                        NormalizeKey(key),
                        Serializer.Serialize(value),
                        options ?? DefaultCacheOptions
                    );
                }
                catch (Exception ex)
                {
                    if (hideErrors == true)
                    {
                        AsyncHelper.RunSync(() => HandleExceptionAsync(ex));
                        return Task.CompletedTask;
                    }

                    throw;
                }

                return Task.CompletedTask;
            }

            if (considerUow)
            {
                var ouwCache = GetUnitOfWorkCache();
                if (ouwCache.TryGetValue(key, out _))
                {
<<<<<<< HEAD
                    ouwCache[key].SetValue(value);
                }
                else
                {
                    ouwCache.Add(key, new UnitOfWorkCacheItem<TCacheItem>(value));
=======
                    HandleException(ex);
                    return;
>>>>>>> a7a928fd
                }

                // ReSharper disable once PossibleNullReferenceException
                UnitOfWorkManager.Current.OnCompleted(SetRealCache);
            }
            else
            {
                SetRealCache();
            }
        }
        /// <summary>
        /// Sets the cache item value for the provided key.
        /// </summary>
        /// <param name="key">The key of cached item to be retrieved from the cache.</param>
        /// <param name="value">The cache item value to set in the cache.</param>
        /// <param name="options">The cache options for the value.</param>
        /// <param name="considerUow">This will store the cache in the current unit of work until the end of the current unit of work does not really affect the cache.</param>
        /// <param name="hideErrors">Indicates to throw or hide the exceptions for the distributed cache.</param>
        /// <param name="token">The <see cref="T:System.Threading.CancellationToken" /> for the task.</param>
        /// <returns>The <see cref="T:System.Threading.Tasks.Task" /> indicating that the operation is asynchronous.</returns>
        public virtual async Task SetAsync(
            TCacheKey key,
            TCacheItem value,
            DistributedCacheEntryOptions options = null,
            bool considerUow = false,
            bool? hideErrors = null,
            CancellationToken token = default)
        {
            async Task SetRealCache()
            {
                hideErrors = hideErrors ?? _distributedCacheOption.HideErrors;

                try
                {
                    await Cache.SetAsync(
                        NormalizeKey(key),
                        Serializer.Serialize(value),
                        options ?? DefaultCacheOptions,
                        CancellationTokenProvider.FallbackToProvider(token)
                    );
                }
                catch (Exception ex)
                {
                    if (hideErrors == true)
                    {
                        await HandleExceptionAsync(ex);
                        return;
                    }

                    throw;
                }
            }

<<<<<<< HEAD
           if (considerUow)
           {
               var ouwCache = GetUnitOfWorkCache();
               if (ouwCache.TryGetValue(key, out _))
               {
                   ouwCache[key].SetValue(value);
               }
               else
               {
                   ouwCache.Add(key, new UnitOfWorkCacheItem<TCacheItem>(value));
               }

               // ReSharper disable once PossibleNullReferenceException
               UnitOfWorkManager.Current.OnCompleted(SetRealCache);
           }
           else
           {
               await SetRealCache();
           }
        }
        /// <summary>
        /// Refreshes the cache value of the given key, and resets its sliding expiration timeout.
        /// </summary>
        /// <param name="key">The key of cached item to be retrieved from the cache.</param>
        /// <param name="hideErrors">Indicates to throw or hide the exceptions for the distributed cache.</param>
        public virtual void Refresh(
            TCacheKey key,
            bool? hideErrors = null)
=======
        public void SetMany(
            IEnumerable<KeyValuePair<TCacheKey, TCacheItem>> items,
            DistributedCacheEntryOptions options = null,
            bool? hideErrors = null)
        {
            var itemsArray = items.ToArray();

            var cacheSupportsMultipleItems = Cache as ICacheSupportsMultipleItems;
            if (cacheSupportsMultipleItems == null)
            {
                SetManyFallback(
                    itemsArray,
                    options,
                    hideErrors
                );
                
                return;
            }
            
            hideErrors = hideErrors ?? _distributedCacheOption.HideErrors;

            try
            {
                cacheSupportsMultipleItems.SetMany(
                    ToRawCacheItems(itemsArray),
                    options ?? DefaultCacheOptions
                );
            }
            catch (Exception ex)
            {
                if (hideErrors == true)
                {
                    HandleException(ex);
                    return;
                }

                throw;
            }
        }
        
        protected virtual void SetManyFallback(
            KeyValuePair<TCacheKey, TCacheItem>[] items,
            DistributedCacheEntryOptions options = null,
            bool? hideErrors = null)
        {
            hideErrors = hideErrors ?? _distributedCacheOption.HideErrors;
            
            try
            {
                foreach (var item in items)
                {
                    Set(
                        item.Key,
                        item.Value,
                        options: options,
                        hideErrors: false
                    );
                }
            }
            catch (Exception ex)
            {
                if (hideErrors == true)
                {
                    HandleException(ex);
                    return;
                }

                throw;
            }
        }

        public virtual async Task SetManyAsync(
            IEnumerable<KeyValuePair<TCacheKey, TCacheItem>> items,
            DistributedCacheEntryOptions options = null,
            bool? hideErrors = null,
            CancellationToken token = default)
        {
            var itemsArray = items.ToArray();

            var cacheSupportsMultipleItems = Cache as ICacheSupportsMultipleItems;
            if (cacheSupportsMultipleItems == null)
            {
                await SetManyFallbackAsync(
                    itemsArray,
                    options,
                    hideErrors,
                    token
                );
                
                return;
            }
            
            hideErrors = hideErrors ?? _distributedCacheOption.HideErrors;

            try
            {
                await cacheSupportsMultipleItems.SetManyAsync(
                    ToRawCacheItems(itemsArray),
                    options ?? DefaultCacheOptions,
                    CancellationTokenProvider.FallbackToProvider(token)
                );
            }
            catch (Exception ex)
            {
                if (hideErrors == true)
                {
                    await HandleExceptionAsync(ex);
                    return;
                }

                throw;
            }
        }
        
        protected virtual async Task SetManyFallbackAsync(
            KeyValuePair<TCacheKey, TCacheItem>[] items,
            DistributedCacheEntryOptions options = null,
            bool? hideErrors = null,
            CancellationToken token = default)
        {
            hideErrors = hideErrors ?? _distributedCacheOption.HideErrors;

            try
            {
                foreach (var item in items)
                {
                    await SetAsync(
                        item.Key,
                        item.Value,
                        options: options,
                        hideErrors: false,
                        token: token
                    );
                }
            }
            catch (Exception ex)
            {
                if (hideErrors == true)
                {
                    await HandleExceptionAsync(ex);
                    return;
                }

                throw;
            }
        }

        public virtual void Refresh(
            TCacheKey key, bool?
                hideErrors = null)
>>>>>>> a7a928fd
        {
            hideErrors = hideErrors ?? _distributedCacheOption.HideErrors;

            try
            {
                Cache.Refresh(NormalizeKey(key));
            }
            catch (Exception ex)
            {
                if (hideErrors == true)
                {
                    HandleException(ex);
                    return;
                }

                throw;
            }
        }

<<<<<<< HEAD
        /// <summary>
        /// Refreshes the cache value of the given key, and resets its sliding expiration timeout.
        /// </summary>
        /// <param name="key">The key of cached item to be retrieved from the cache.</param>
        /// <param name="hideErrors">Indicates to throw or hide the exceptions for the distributed cache.</param>
        /// <param name="token">The <see cref="T:System.Threading.CancellationToken" /> for the task.</param>
        /// <returns>The <see cref="T:System.Threading.Tasks.Task" /> indicating that the operation is asynchronous.</returns>
=======
>>>>>>> a7a928fd
        public virtual async Task RefreshAsync(
            TCacheKey key,
            bool? hideErrors = null,
            CancellationToken token = default)
        {
            hideErrors = hideErrors ?? _distributedCacheOption.HideErrors;

            try
            {
                await Cache.RefreshAsync(NormalizeKey(key), CancellationTokenProvider.FallbackToProvider(token));
            }
            catch (Exception ex)
            {
                if (hideErrors == true)
                {
                    await HandleExceptionAsync(ex);
                    return;
                }

                throw;
            }
        }

<<<<<<< HEAD
        /// <summary>
        /// Removes the cache item for given key from cache.
        /// </summary>
        /// <param name="key">The key of cached item to be retrieved from the cache.</param>
        /// <param name="considerUow">This will store the cache in the current unit of work until the end of the current unit of work does not really affect the cache.</param>
        /// <param name="hideErrors">Indicates to throw or hide the exceptions for the distributed cache.</param>
=======
>>>>>>> a7a928fd
        public virtual void Remove(
            TCacheKey key,
            bool considerUow = false,
            bool? hideErrors = null)
        {
            Task RemoveRealCache()
            {
                hideErrors = hideErrors ?? _distributedCacheOption.HideErrors;

                try
                {
                    Cache.Remove(NormalizeKey(key));
                }
                catch (Exception ex)
                {
                    if (hideErrors == true)
                    {
                        AsyncHelper.RunSync(() => HandleExceptionAsync(ex));
                        return Task.CompletedTask;
                    }

                    throw;
                }

                return Task.CompletedTask;
            }

            if (considerUow)
            {
                var ouwCache = GetUnitOfWorkCache();
                if (ouwCache.TryGetValue(key, out _))
                {
<<<<<<< HEAD
                    ouwCache[key].RemoveValue();
=======
                    HandleException(ex);
                    return;
>>>>>>> a7a928fd
                }

                // ReSharper disable once PossibleNullReferenceException
                UnitOfWorkManager.Current.OnCompleted(RemoveRealCache);
            }
            else
            {
                RemoveRealCache();
            }
        }

<<<<<<< HEAD
        /// <summary>
        /// Removes the cache item for given key from cache.
        /// </summary>
        /// <param name="key">The key of cached item to be retrieved from the cache.</param>
        /// <param name="considerUow">This will store the cache in the current unit of work until the end of the current unit of work does not really affect the cache.</param>
        /// <param name="hideErrors">Indicates to throw or hide the exceptions for the distributed cache.</param>
        /// <param name="token">The <see cref="T:System.Threading.CancellationToken" /> for the task.</param>
        /// <returns>The <see cref="T:System.Threading.Tasks.Task" /> indicating that the operation is asynchronous.</returns>
=======
>>>>>>> a7a928fd
        public virtual async Task RemoveAsync(
            TCacheKey key,
            bool considerUow = false,
            bool? hideErrors = null,
            CancellationToken token = default)
        {
            async Task RemoveRealCache()
            {
                hideErrors = hideErrors ?? _distributedCacheOption.HideErrors;

                try
                {
                    await Cache.RemoveAsync(NormalizeKey(key), CancellationTokenProvider.FallbackToProvider(token));
                }
                catch (Exception ex)
                {
                    if (hideErrors == true)
                    {
                        await HandleExceptionAsync(ex);
                        return;
                    }

                    throw;
                }
            }

            if (considerUow)
            {
                var ouwCache = GetUnitOfWorkCache();
                if (ouwCache.TryGetValue(key, out _))
                {
                    ouwCache[key].RemoveValue();
                }

                // ReSharper disable once PossibleNullReferenceException
                UnitOfWorkManager.Current.OnCompleted(RemoveRealCache);
            }
            else
            {
                await RemoveRealCache();
            }
        }

        protected virtual void HandleException(Exception ex)
        {
            AsyncHelper.RunSync(() => HandleExceptionAsync(ex));
        }
        
        protected virtual async Task HandleExceptionAsync(Exception ex)
        {
            Logger.LogException(ex, LogLevel.Warning);

            using (var scope = ServiceScopeFactory.CreateScope())
            {
                await scope.ServiceProvider
                    .GetRequiredService<IExceptionNotifier>()
                    .NotifyAsync(new ExceptionNotificationContext(ex, LogLevel.Warning));
            }
        }
<<<<<<< HEAD

        protected virtual string GetUnitOfWorkCacheKey()
        {
            return DistributedCacheName + CacheName;
        }

        protected virtual Dictionary<TCacheKey, UnitOfWorkCacheItem<TCacheItem>> GetUnitOfWorkCache()
        {
            if (UnitOfWorkManager.Current == null)
            {
                throw new AbpException($"There is no unit of work in the current context, The {GetType().Name} can only be used in a unit of work.");
            }

            return UnitOfWorkManager.Current.GetOrAddItem(GetUnitOfWorkCacheKey(),
                key => new Dictionary<TCacheKey, UnitOfWorkCacheItem<TCacheItem>>());
=======
        
        protected virtual KeyValuePair<TCacheKey, TCacheItem>[] ToCacheItems(byte[][] itemBytes, TCacheKey[] itemKeys)
        {
            if (itemBytes.Length != itemKeys.Length)
            {
                throw new AbpException("count of the item bytes should be same with the count of the given keys");
            }

            var result = new List<KeyValuePair<TCacheKey, TCacheItem>>();

            for (int i = 0; i < itemKeys.Length; i++)
            {
                result.Add(
                    new KeyValuePair<TCacheKey, TCacheItem>(
                        itemKeys[i],
                        ToCacheItem(itemBytes[i])
                    )
                );
            }

            return result.ToArray();
        }
        
        [CanBeNull]
        protected virtual TCacheItem ToCacheItem([CanBeNull] byte[] bytes)
        {
            if (bytes == null)
            {
                return null;
            }

            return Serializer.Deserialize<TCacheItem>(bytes);
        }


        protected virtual KeyValuePair<string, byte[]>[] ToRawCacheItems(KeyValuePair<TCacheKey, TCacheItem>[] items)
        {
            return items
                .Select(i => new KeyValuePair<string, byte[]>(
                        NormalizeKey(i.Key),
                        Serializer.Serialize(i.Value)
                    )
                ).ToArray();
        }
        
        private static KeyValuePair<TCacheKey, TCacheItem>[] ToCacheItemsWithDefaultValues(TCacheKey[] keys)
        {
            return keys
                .Select(key => new KeyValuePair<TCacheKey, TCacheItem>(key, default))
                .ToArray();
>>>>>>> a7a928fd
        }
    }
}<|MERGE_RESOLUTION|>--- conflicted
+++ resolved
@@ -1,11 +1,6 @@
-<<<<<<< HEAD
-using System;
-using System.Collections.Generic;
-=======
 ﻿using System;
 using System.Collections.Generic;
 using System.Linq;
->>>>>>> a7a928fd
 using System.Threading;
 using System.Threading.Tasks;
 using JetBrains.Annotations;
@@ -36,7 +31,6 @@
             ICancellationTokenProvider cancellationTokenProvider,
             IDistributedCacheSerializer serializer,
             IDistributedCacheKeyNormalizer keyNormalizer,
-<<<<<<< HEAD
             IHybridServiceScopeFactory serviceScopeFactory,
             IUnitOfWorkManager unitOfWorkManager) : base(
                 distributedCacheOption: distributedCacheOption,
@@ -46,19 +40,9 @@
                 keyNormalizer: keyNormalizer,
                 serviceScopeFactory: serviceScopeFactory,
                 unitOfWorkManager:unitOfWorkManager)
-=======
-            IHybridServiceScopeFactory serviceScopeFactory) : base(
-            distributedCacheOption: distributedCacheOption,
-            cache: cache,
-            cancellationTokenProvider: cancellationTokenProvider,
-            serializer: serializer,
-            keyNormalizer: keyNormalizer,
-            serviceScopeFactory: serviceScopeFactory)
->>>>>>> a7a928fd
         {
         }
     }
-
     /// <summary>
     /// Represents a distributed cache of <typeparamref name="TCacheItem" /> type.
     /// Uses a generic cache key type of <typeparamref name="TCacheKey" /> type.
@@ -539,16 +523,11 @@
                 var ouwCache = GetUnitOfWorkCache();
                 if (ouwCache.TryGetValue(key, out _))
                 {
-<<<<<<< HEAD
                     ouwCache[key].SetValue(value);
                 }
                 else
                 {
                     ouwCache.Add(key, new UnitOfWorkCacheItem<TCacheItem>(value));
-=======
-                    HandleException(ex);
-                    return;
->>>>>>> a7a928fd
                 }
 
                 // ReSharper disable once PossibleNullReferenceException
@@ -602,7 +581,6 @@
                 }
             }
 
-<<<<<<< HEAD
            if (considerUow)
            {
                var ouwCache = GetUnitOfWorkCache();
@@ -623,6 +601,154 @@
                await SetRealCache();
            }
         }
+
+        public void SetMany(
+            IEnumerable<KeyValuePair<TCacheKey, TCacheItem>> items,
+            DistributedCacheEntryOptions options = null,
+            bool? hideErrors = null)
+        {
+            var itemsArray = items.ToArray();
+
+            var cacheSupportsMultipleItems = Cache as ICacheSupportsMultipleItems;
+            if (cacheSupportsMultipleItems == null)
+            {
+                SetManyFallback(
+                    itemsArray,
+                    options,
+                    hideErrors
+                );
+                
+                return;
+            }
+            
+            hideErrors = hideErrors ?? _distributedCacheOption.HideErrors;
+
+            try
+            {
+                cacheSupportsMultipleItems.SetMany(
+                    ToRawCacheItems(itemsArray),
+                    options ?? DefaultCacheOptions
+                );
+            }
+            catch (Exception ex)
+            {
+                if (hideErrors == true)
+                {
+                    HandleException(ex);
+                    return;
+                }
+
+                throw;
+            }
+        }
+        
+        protected virtual void SetManyFallback(
+            KeyValuePair<TCacheKey, TCacheItem>[] items,
+            DistributedCacheEntryOptions options = null,
+            bool? hideErrors = null)
+        {
+            hideErrors = hideErrors ?? _distributedCacheOption.HideErrors;
+            
+            try
+            {
+                foreach (var item in items)
+                {
+                    Set(
+                        item.Key,
+                        item.Value,
+                        options: options,
+                        hideErrors: false
+                    );
+                }
+            }
+            catch (Exception ex)
+            {
+                if (hideErrors == true)
+                {
+                    HandleException(ex);
+                    return;
+                }
+
+                throw;
+            }
+        }
+
+        public virtual async Task SetManyAsync(
+            IEnumerable<KeyValuePair<TCacheKey, TCacheItem>> items,
+            DistributedCacheEntryOptions options = null,
+            bool? hideErrors = null,
+            CancellationToken token = default)
+        {
+            var itemsArray = items.ToArray();
+
+            var cacheSupportsMultipleItems = Cache as ICacheSupportsMultipleItems;
+            if (cacheSupportsMultipleItems == null)
+            {
+                await SetManyFallbackAsync(
+                    itemsArray,
+                    options,
+                    hideErrors,
+                    token
+                );
+                
+                return;
+            }
+            
+            hideErrors = hideErrors ?? _distributedCacheOption.HideErrors;
+
+            try
+            {
+                await cacheSupportsMultipleItems.SetManyAsync(
+                    ToRawCacheItems(itemsArray),
+                    options ?? DefaultCacheOptions,
+                    CancellationTokenProvider.FallbackToProvider(token)
+                );
+            }
+            catch (Exception ex)
+            {
+                if (hideErrors == true)
+                {
+                    await HandleExceptionAsync(ex);
+                    return;
+                }
+
+                throw;
+            }
+        }
+        
+        protected virtual async Task SetManyFallbackAsync(
+            KeyValuePair<TCacheKey, TCacheItem>[] items,
+            DistributedCacheEntryOptions options = null,
+            bool? hideErrors = null,
+            CancellationToken token = default)
+        {
+            hideErrors = hideErrors ?? _distributedCacheOption.HideErrors;
+
+            try
+            {
+                foreach (var item in items)
+                {
+                    await SetAsync(
+                        item.Key,
+                        item.Value,
+                        options: options,
+                        hideErrors: false,
+                        token: token
+                    );
+                }
+            }
+            catch (Exception ex)
+            {
+                if (hideErrors == true)
+                {
+                    await HandleExceptionAsync(ex);
+                    return;
+                }
+
+                throw;
+            }
+        }
+
         /// <summary>
         /// Refreshes the cache value of the given key, and resets its sliding expiration timeout.
         /// </summary>
@@ -631,34 +757,12 @@
         public virtual void Refresh(
             TCacheKey key,
             bool? hideErrors = null)
-=======
-        public void SetMany(
-            IEnumerable<KeyValuePair<TCacheKey, TCacheItem>> items,
-            DistributedCacheEntryOptions options = null,
-            bool? hideErrors = null)
-        {
-            var itemsArray = items.ToArray();
-
-            var cacheSupportsMultipleItems = Cache as ICacheSupportsMultipleItems;
-            if (cacheSupportsMultipleItems == null)
-            {
-                SetManyFallback(
-                    itemsArray,
-                    options,
-                    hideErrors
-                );
-                
-                return;
-            }
-            
-            hideErrors = hideErrors ?? _distributedCacheOption.HideErrors;
-
-            try
-            {
-                cacheSupportsMultipleItems.SetMany(
-                    ToRawCacheItems(itemsArray),
-                    options ?? DefaultCacheOptions
-                );
+        {
+            hideErrors = hideErrors ?? _distributedCacheOption.HideErrors;
+
+            try
+            {
+                Cache.Refresh(NormalizeKey(key));
             }
             catch (Exception ex)
             {
@@ -671,138 +775,7 @@
                 throw;
             }
         }
-        
-        protected virtual void SetManyFallback(
-            KeyValuePair<TCacheKey, TCacheItem>[] items,
-            DistributedCacheEntryOptions options = null,
-            bool? hideErrors = null)
-        {
-            hideErrors = hideErrors ?? _distributedCacheOption.HideErrors;
-            
-            try
-            {
-                foreach (var item in items)
-                {
-                    Set(
-                        item.Key,
-                        item.Value,
-                        options: options,
-                        hideErrors: false
-                    );
-                }
-            }
-            catch (Exception ex)
-            {
-                if (hideErrors == true)
-                {
-                    HandleException(ex);
-                    return;
-                }
-
-                throw;
-            }
-        }
-
-        public virtual async Task SetManyAsync(
-            IEnumerable<KeyValuePair<TCacheKey, TCacheItem>> items,
-            DistributedCacheEntryOptions options = null,
-            bool? hideErrors = null,
-            CancellationToken token = default)
-        {
-            var itemsArray = items.ToArray();
-
-            var cacheSupportsMultipleItems = Cache as ICacheSupportsMultipleItems;
-            if (cacheSupportsMultipleItems == null)
-            {
-                await SetManyFallbackAsync(
-                    itemsArray,
-                    options,
-                    hideErrors,
-                    token
-                );
-                
-                return;
-            }
-            
-            hideErrors = hideErrors ?? _distributedCacheOption.HideErrors;
-
-            try
-            {
-                await cacheSupportsMultipleItems.SetManyAsync(
-                    ToRawCacheItems(itemsArray),
-                    options ?? DefaultCacheOptions,
-                    CancellationTokenProvider.FallbackToProvider(token)
-                );
-            }
-            catch (Exception ex)
-            {
-                if (hideErrors == true)
-                {
-                    await HandleExceptionAsync(ex);
-                    return;
-                }
-
-                throw;
-            }
-        }
-        
-        protected virtual async Task SetManyFallbackAsync(
-            KeyValuePair<TCacheKey, TCacheItem>[] items,
-            DistributedCacheEntryOptions options = null,
-            bool? hideErrors = null,
-            CancellationToken token = default)
-        {
-            hideErrors = hideErrors ?? _distributedCacheOption.HideErrors;
-
-            try
-            {
-                foreach (var item in items)
-                {
-                    await SetAsync(
-                        item.Key,
-                        item.Value,
-                        options: options,
-                        hideErrors: false,
-                        token: token
-                    );
-                }
-            }
-            catch (Exception ex)
-            {
-                if (hideErrors == true)
-                {
-                    await HandleExceptionAsync(ex);
-                    return;
-                }
-
-                throw;
-            }
-        }
-
-        public virtual void Refresh(
-            TCacheKey key, bool?
-                hideErrors = null)
->>>>>>> a7a928fd
-        {
-            hideErrors = hideErrors ?? _distributedCacheOption.HideErrors;
-
-            try
-            {
-                Cache.Refresh(NormalizeKey(key));
-            }
-            catch (Exception ex)
-            {
-                if (hideErrors == true)
-                {
-                    HandleException(ex);
-                    return;
-                }
-
-                throw;
-            }
-        }
-
-<<<<<<< HEAD
+
         /// <summary>
         /// Refreshes the cache value of the given key, and resets its sliding expiration timeout.
         /// </summary>
@@ -810,8 +783,6 @@
         /// <param name="hideErrors">Indicates to throw or hide the exceptions for the distributed cache.</param>
         /// <param name="token">The <see cref="T:System.Threading.CancellationToken" /> for the task.</param>
         /// <returns>The <see cref="T:System.Threading.Tasks.Task" /> indicating that the operation is asynchronous.</returns>
-=======
->>>>>>> a7a928fd
         public virtual async Task RefreshAsync(
             TCacheKey key,
             bool? hideErrors = null,
@@ -835,15 +806,12 @@
             }
         }
 
-<<<<<<< HEAD
         /// <summary>
         /// Removes the cache item for given key from cache.
         /// </summary>
         /// <param name="key">The key of cached item to be retrieved from the cache.</param>
         /// <param name="considerUow">This will store the cache in the current unit of work until the end of the current unit of work does not really affect the cache.</param>
         /// <param name="hideErrors">Indicates to throw or hide the exceptions for the distributed cache.</param>
-=======
->>>>>>> a7a928fd
         public virtual void Remove(
             TCacheKey key,
             bool considerUow = false,
@@ -876,12 +844,7 @@
                 var ouwCache = GetUnitOfWorkCache();
                 if (ouwCache.TryGetValue(key, out _))
                 {
-<<<<<<< HEAD
                     ouwCache[key].RemoveValue();
-=======
-                    HandleException(ex);
-                    return;
->>>>>>> a7a928fd
                 }
 
                 // ReSharper disable once PossibleNullReferenceException
@@ -893,7 +856,6 @@
             }
         }
 
-<<<<<<< HEAD
         /// <summary>
         /// Removes the cache item for given key from cache.
         /// </summary>
@@ -902,8 +864,6 @@
         /// <param name="hideErrors">Indicates to throw or hide the exceptions for the distributed cache.</param>
         /// <param name="token">The <see cref="T:System.Threading.CancellationToken" /> for the task.</param>
         /// <returns>The <see cref="T:System.Threading.Tasks.Task" /> indicating that the operation is asynchronous.</returns>
-=======
->>>>>>> a7a928fd
         public virtual async Task RemoveAsync(
             TCacheKey key,
             bool considerUow = false,
@@ -963,23 +923,6 @@
                     .NotifyAsync(new ExceptionNotificationContext(ex, LogLevel.Warning));
             }
         }
-<<<<<<< HEAD
-
-        protected virtual string GetUnitOfWorkCacheKey()
-        {
-            return DistributedCacheName + CacheName;
-        }
-
-        protected virtual Dictionary<TCacheKey, UnitOfWorkCacheItem<TCacheItem>> GetUnitOfWorkCache()
-        {
-            if (UnitOfWorkManager.Current == null)
-            {
-                throw new AbpException($"There is no unit of work in the current context, The {GetType().Name} can only be used in a unit of work.");
-            }
-
-            return UnitOfWorkManager.Current.GetOrAddItem(GetUnitOfWorkCacheKey(),
-                key => new Dictionary<TCacheKey, UnitOfWorkCacheItem<TCacheItem>>());
-=======
         
         protected virtual KeyValuePair<TCacheKey, TCacheItem>[] ToCacheItems(byte[][] itemBytes, TCacheKey[] itemKeys)
         {
@@ -1030,7 +973,22 @@
             return keys
                 .Select(key => new KeyValuePair<TCacheKey, TCacheItem>(key, default))
                 .ToArray();
->>>>>>> a7a928fd
+        }
+
+        protected virtual string GetUnitOfWorkCacheKey()
+        {
+            return DistributedCacheName + CacheName;
+        }
+
+        protected virtual Dictionary<TCacheKey, UnitOfWorkCacheItem<TCacheItem>> GetUnitOfWorkCache()
+        {
+            if (UnitOfWorkManager.Current == null)
+            {
+                throw new AbpException($"There is no unit of work in the current context, The {GetType().Name} can only be used in a unit of work.");
+            }
+
+            return UnitOfWorkManager.Current.GetOrAddItem(GetUnitOfWorkCacheKey(),
+                key => new Dictionary<TCacheKey, UnitOfWorkCacheItem<TCacheItem>>());
         }
     }
 }