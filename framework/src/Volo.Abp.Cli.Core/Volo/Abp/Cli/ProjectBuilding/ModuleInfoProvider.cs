﻿using System;
using System.Collections.Generic;
using System.Linq;
using System.Threading.Tasks;
using Volo.Abp.Json;
using Volo.Abp.Cli.Http;
using Volo.Abp.Cli.ProjectBuilding.Building;
using Volo.Abp.DependencyInjection;
using Volo.Abp.Threading;

namespace Volo.Abp.Cli.ProjectBuilding
{
    public class ModuleInfoProvider : IModuleInfoProvider, ITransientDependency
    {
        public IJsonSerializer JsonSerializer { get; }
        public ICancellationTokenProvider CancellationTokenProvider { get; }
        public IRemoteServiceExceptionHandler RemoteServiceExceptionHandler { get; }

        public ModuleInfoProvider(
            IJsonSerializer jsonSerializer,
            ICancellationTokenProvider cancellationTokenProvider,
            IRemoteServiceExceptionHandler remoteServiceExceptionHandler)
        {
            JsonSerializer = jsonSerializer;
            CancellationTokenProvider = cancellationTokenProvider;
            RemoteServiceExceptionHandler = remoteServiceExceptionHandler;
        }

        public async Task<ModuleInfo> GetAsync(string name)
        {
<<<<<<< HEAD
            var moduleList = await GetModuleListAsync();
=======
            var moduleList = await GetModuleListInternalAsync().ConfigureAwait(false);
>>>>>>> 593bc215

            var module = moduleList.FirstOrDefault(m => m.Name == name);

            if (module == null)
            {
                throw new Exception("Module not found!");
            }

            return module;
        }

        public async Task<List<ModuleInfo>> GetModuleListAsync()
        {
            return await GetModuleListInternalAsync();
        }

        private async Task<List<ModuleInfo>> GetModuleListInternalAsync()
        {
            using (var client = new CliHttpClient())
            {
                var responseMessage = await client.GetAsync(
                    $"{CliUrls.WwwAbpIo}api/download/modules/",
                    CancellationTokenProvider.Token
                );

                await RemoteServiceExceptionHandler.EnsureSuccessfulHttpResponseAsync(responseMessage);
                var result = await responseMessage.Content.ReadAsStringAsync();
                return JsonSerializer.Deserialize<List<ModuleInfo>>(result);
            }
        }
    }
}<|MERGE_RESOLUTION|>--- conflicted
+++ resolved
@@ -28,11 +28,7 @@
 
         public async Task<ModuleInfo> GetAsync(string name)
         {
-<<<<<<< HEAD
-            var moduleList = await GetModuleListAsync();
-=======
-            var moduleList = await GetModuleListInternalAsync().ConfigureAwait(false);
->>>>>>> 593bc215
+            var moduleList = await GetModuleListInternalAsync();
 
             var module = moduleList.FirstOrDefault(m => m.Name == name);
 
