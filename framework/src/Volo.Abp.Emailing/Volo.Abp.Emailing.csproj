<Project Sdk="Microsoft.NET.Sdk">

  <Import Project="..\..\..\configureawait.props" />
  <Import Project="..\..\..\common.props" />

  <PropertyGroup>
    <TargetFramework>netstandard2.0</TargetFramework>
    <AssemblyName>Volo.Abp.Emailing</AssemblyName>
    <PackageId>Volo.Abp.Emailing</PackageId>
    <AssetTargetFallback>$(AssetTargetFallback);portable-net45+win8+wp8+wpa81;</AssetTargetFallback>
    <GenerateAssemblyConfigurationAttribute>false</GenerateAssemblyConfigurationAttribute>
    <GenerateAssemblyCompanyAttribute>false</GenerateAssemblyCompanyAttribute>
    <GenerateAssemblyProductAttribute>false</GenerateAssemblyProductAttribute>
    <RootNamespace />
  </PropertyGroup>

  <ItemGroup>
    <Content Remove="Volo\Abp\Emailing\Localization\*.json" />
    <EmbeddedResource Include="Volo\Abp\Emailing\Localization\*.json" />
  </ItemGroup>

  <ItemGroup>
<<<<<<< HEAD
    <PackageReference Include="Scriban" Version="2.1.2" />
=======
    <Content Remove="Volo\Abp\Emailing\Templates\**\*.tpl" />
    <EmbeddedResource Include="Volo\Abp\Emailing\Templates\**\*.tpl" />
>>>>>>> ecb0d42f
  </ItemGroup>

  <ItemGroup>
    <ProjectReference Include="..\Volo.Abp.BackgroundJobs.Abstractions\Volo.Abp.BackgroundJobs.Abstractions.csproj" />
    <ProjectReference Include="..\Volo.Abp.Localization\Volo.Abp.Localization.csproj" />
    <ProjectReference Include="..\Volo.Abp.Settings\Volo.Abp.Settings.csproj" />
    <ProjectReference Include="..\Volo.Abp.TextTemplating\Volo.Abp.TextTemplating.csproj" />
    <ProjectReference Include="..\Volo.Abp.VirtualFileSystem\Volo.Abp.VirtualFileSystem.csproj" />
  </ItemGroup>

  <ItemGroup>
    <PackageReference Update="Fody" Version="6.1.1">
      <PrivateAssets>all</PrivateAssets>
      <IncludeAssets>runtime; build; native; contentfiles; analyzers</IncludeAssets>
    </PackageReference>
  </ItemGroup>

</Project><|MERGE_RESOLUTION|>--- conflicted
+++ resolved
@@ -20,12 +20,8 @@
   </ItemGroup>
 
   <ItemGroup>
-<<<<<<< HEAD
-    <PackageReference Include="Scriban" Version="2.1.2" />
-=======
     <Content Remove="Volo\Abp\Emailing\Templates\**\*.tpl" />
     <EmbeddedResource Include="Volo\Abp\Emailing\Templates\**\*.tpl" />
->>>>>>> ecb0d42f
   </ItemGroup>
 
   <ItemGroup>
@@ -36,11 +32,4 @@
     <ProjectReference Include="..\Volo.Abp.VirtualFileSystem\Volo.Abp.VirtualFileSystem.csproj" />
   </ItemGroup>
 
-  <ItemGroup>
-    <PackageReference Update="Fody" Version="6.1.1">
-      <PrivateAssets>all</PrivateAssets>
-      <IncludeAssets>runtime; build; native; contentfiles; analyzers</IncludeAssets>
-    </PackageReference>
-  </ItemGroup>
-
 </Project>