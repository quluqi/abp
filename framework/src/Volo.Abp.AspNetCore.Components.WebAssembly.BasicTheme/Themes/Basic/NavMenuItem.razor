﻿@using Volo.Abp.UI.Navigation
@{
    var elementId = MenuItem.ElementId ?? "MenuItem_" + MenuItem.Name.Replace(".", "_");
    var cssClass = string.IsNullOrEmpty(MenuItem.CssClass) ? string.Empty : MenuItem.CssClass;
    var disabled = MenuItem.IsDisabled ? "disabled" : string.Empty;
    var url = string.IsNullOrEmpty(MenuItem.Url) ? "#" : MenuItem.Url;
}
@if (MenuItem.IsLeaf)
{
    if (MenuItem.Url != null)
    {
        <a class="dropdown-item @cssClass @disabled" href="@url" id="@elementId">
            @if (MenuItem.Icon != null)
            {
                if (MenuItem.Icon.StartsWith("fa"))
                {
                    <i class="@MenuItem.Icon"></i>
                }
            }
            @MenuItem.DisplayName
        </a>
    }
}
else
{
    <div class="dropdown-submenu">
        <a role="button" class="btn dropdown-toggle" data-toggle="dropdown"
<<<<<<< HEAD
                aria-haspopup="true" aria-expanded="false">
=======
           aria-haspopup="true" aria-expanded="false">
>>>>>>> c8aa4e5e
            <span class="lp-icon">
                <i class="@(MenuItem.Icon ?? "")"></i>
            </span>
            <span class="lp-text">
                @MenuItem.DisplayName
            </span>
        </a>
        <div class="dropdown-menu border-0 shadow-sm">
            @foreach (var childMenuItem in MenuItem.Items)
            {
                <NavMenuItem MenuItem="@childMenuItem"/>
            }
        </div>
    </div>
}
@code {
    [Parameter]
    public ApplicationMenuItem MenuItem { get; set; }
}<|MERGE_RESOLUTION|>--- conflicted
+++ resolved
@@ -25,11 +25,7 @@
 {
     <div class="dropdown-submenu">
         <a role="button" class="btn dropdown-toggle" data-toggle="dropdown"
-<<<<<<< HEAD
                 aria-haspopup="true" aria-expanded="false">
-=======
-           aria-haspopup="true" aria-expanded="false">
->>>>>>> c8aa4e5e
             <span class="lp-icon">
                 <i class="@(MenuItem.Icon ?? "")"></i>
             </span>
