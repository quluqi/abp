﻿using System;
using System.Diagnostics;
using System.Linq;
using System.Threading.Tasks;
using Microsoft.Extensions.DependencyInjection;
using Microsoft.Extensions.Logging;
using Microsoft.Extensions.Logging.Abstractions;
using Microsoft.Extensions.Options;
using Volo.Abp.DependencyInjection;
using Volo.Abp.Threading;

namespace Volo.Abp.Auditing
{
    public class AuditingManager : IAuditingManager, ITransientDependency
    {
        private const string AmbientContextKey = "Volo.Abp.Auditing.IAuditLogScope";

        protected IServiceProvider ServiceProvider { get; }
        protected AbpAuditingOptions Options { get; }
        protected ILogger<AuditingManager> Logger { get; set; }
        private readonly IAmbientScopeProvider<IAuditLogScope> _ambientScopeProvider;
        private readonly IAuditingHelper _auditingHelper;
        private readonly IAuditingStore _auditingStore;

        public AuditingManager(
            IAmbientScopeProvider<IAuditLogScope> ambientScopeProvider,
            IAuditingHelper auditingHelper,
            IAuditingStore auditingStore,
            IServiceProvider serviceProvider,
            IOptions<AbpAuditingOptions> options)
        {
            ServiceProvider = serviceProvider;
            Options = options.Value;
            Logger = NullLogger<AuditingManager>.Instance;

            _ambientScopeProvider = ambientScopeProvider;
            _auditingHelper = auditingHelper;
            _auditingStore = auditingStore;
        }

        public IAuditLogScope Current => _ambientScopeProvider.GetValue(AmbientContextKey);

        public IAuditLogSaveHandle BeginScope()
        {
            var ambientScope = _ambientScopeProvider.BeginScope(
                AmbientContextKey,
                new AuditLogScope(_auditingHelper.CreateAuditLogInfo())
            );

            Debug.Assert(Current != null, "Current != null");

            return new DisposableSaveHandle(this, ambientScope, Current.Log, Stopwatch.StartNew());
        }

        protected virtual void ExecutePostContributors(AuditLogInfo auditLogInfo)
        {
            using (var scope = ServiceProvider.CreateScope())
            {
                var context = new AuditLogContributionContext(scope.ServiceProvider, auditLogInfo);

                foreach (var contributor in Options.Contributors)
                {
                    try
                    {
                        contributor.PostContribute(context);
                    }
                    catch (Exception ex)
                    {
                        Logger.LogException(ex, LogLevel.Warning);
                    }
                }
            }
        }

        protected virtual void BeforeSave(DisposableSaveHandle saveHandle)
        {
            saveHandle.StopWatch.Stop();
            saveHandle.AuditLog.ExecutionDuration = Convert.ToInt32(saveHandle.StopWatch.Elapsed.TotalMilliseconds);
            ExecutePostContributors(saveHandle.AuditLog);
            MergeEntityChanges(saveHandle.AuditLog);
        }

        protected virtual void MergeEntityChanges(AuditLogInfo auditLog)
        {
            var changeGroups = auditLog.EntityChanges
                .Where(e => e.ChangeType == EntityChangeType.Updated)
                .GroupBy(e => new { e.EntityTypeFullName, e.EntityId })
                .ToList();

            foreach (var changeGroup in changeGroups)
            {
                if (changeGroup.Count() <= 1)
                {
                    continue;
                }

                var firstEntityChange = changeGroup.First();

                foreach (var entityChangeInfo in changeGroup)
                {
                    if (entityChangeInfo == firstEntityChange)
                    {
                        continue;
                    }

                    firstEntityChange.Merge(entityChangeInfo);

                    auditLog.EntityChanges.Remove(entityChangeInfo);
                }
            }
        }

        protected virtual async Task SaveAsync(DisposableSaveHandle saveHandle)
        {
            BeforeSave(saveHandle);

            if (ShouldSave(saveHandle.AuditLog))
            {
                await _auditingStore.SaveAsync(saveHandle.AuditLog);
            }
        }

        protected bool ShouldSave(AuditLogInfo auditLog)
        {
            if (!auditLog.Actions.Any() && !auditLog.EntityChanges.Any())
            {
                return false;
            }

            return true;
        }

        protected class DisposableSaveHandle : IAuditLogSaveHandle
        {
            public AuditLogInfo AuditLog { get; }
            public Stopwatch StopWatch { get; }

            private readonly AuditingManager _auditingManager;
            private readonly IDisposable _scope;

            public DisposableSaveHandle(
                AuditingManager auditingManager,
                IDisposable scope,
                AuditLogInfo auditLog,
                Stopwatch stopWatch)
            {
                _auditingManager = auditingManager;
                _scope = scope;
                AuditLog = auditLog;
                StopWatch = stopWatch;
            }

            public async Task SaveAsync()
<<<<<<< HEAD
            {
                await _auditingManager.SaveAsync(this).ConfigureAwait(false);
=======
            {
                await _auditingManager.SaveAsync(this);
>>>>>>> 67488b9a
            }
            public void AddException(Exception exception)
            {
                this.AuditLog.Exceptions.Add(exception);
            }

            public void Dispose()
            {
                _scope.Dispose();
            }
        }
    }
}<|MERGE_RESOLUTION|>--- conflicted
+++ resolved
@@ -151,14 +151,10 @@
             }
 
             public async Task SaveAsync()
-<<<<<<< HEAD
-            {
-                await _auditingManager.SaveAsync(this).ConfigureAwait(false);
-=======
             {
                 await _auditingManager.SaveAsync(this);
->>>>>>> 67488b9a
             }
+            
             public void AddException(Exception exception)
             {
                 this.AuditLog.Exceptions.Add(exception);
