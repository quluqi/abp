--- conflicted
+++ resolved
@@ -28,22 +28,12 @@
 
         public async Task InvokeAsync(HttpContext context, RequestDelegate next)
         {
-<<<<<<< HEAD
             bool hasError = false;
-=======
-            if (!ShouldWriteAuditLog(context))
-            {
-                await next(context);
-                return;
-            }
-
->>>>>>> 67488b9a
             using (var scope = _auditingManager.BeginScope())
             {
                 try
                 {
-<<<<<<< HEAD
-                    await next(context).ConfigureAwait(false);
+                    await next(context);
                 }
                 catch (Exception)
                 {
@@ -57,15 +47,8 @@
                 {
                     if (ShouldWriteAuditLog(context, hasError))
                     {
-                        await scope.SaveAsync().ConfigureAwait(false);
+                        await scope.SaveAsync();
                     }
-=======
-                    await next(context);
-                }
-                finally
-                {
-                    await scope.SaveAsync();
->>>>>>> 67488b9a
                 }
             }
         }
