using System;
using System.Collections.Generic;
using System.Threading.Tasks;
using IdentityServer4.Models;
using Microsoft.Extensions.Configuration;
using Volo.Abp.Authorization.Permissions;
using Volo.Abp.Data;
using Volo.Abp.DependencyInjection;
using Volo.Abp.Guids;
using Volo.Abp.IdentityServer.ApiResources;
using Volo.Abp.IdentityServer.ApiScopes;
using Volo.Abp.IdentityServer.Clients;
using Volo.Abp.IdentityServer.IdentityResources;
using Volo.Abp.MultiTenancy;
using Volo.Abp.PermissionManagement;
using Volo.Abp.Uow;
using ApiResource = Volo.Abp.IdentityServer.ApiResources.ApiResource;
using ApiScope = Volo.Abp.IdentityServer.ApiScopes.ApiScope;
using Client = Volo.Abp.IdentityServer.Clients.Client;

namespace MyCompanyName.MyProjectName.IdentityServer
{
    public class IdentityServerDataSeedContributor : IDataSeedContributor, ITransientDependency
    {
        private readonly IApiResourceRepository _apiResourceRepository;
        private readonly IApiScopeRepository _apiScopeRepository;
        private readonly IClientRepository _clientRepository;
        private readonly IIdentityResourceDataSeeder _identityResourceDataSeeder;
        private readonly IGuidGenerator _guidGenerator;
        private readonly IPermissionDataSeeder _permissionDataSeeder;
        private readonly IConfiguration _configuration;
        private readonly ICurrentTenant _currentTenant;

        public IdentityServerDataSeedContributor(
            IClientRepository clientRepository,
            IApiResourceRepository apiResourceRepository,
            IApiScopeRepository apiScopeRepository,
            IIdentityResourceDataSeeder identityResourceDataSeeder,
            IGuidGenerator guidGenerator,
            IPermissionDataSeeder permissionDataSeeder,
            IConfiguration configuration,
            ICurrentTenant currentTenant)
        {
            _clientRepository = clientRepository;
            _apiResourceRepository = apiResourceRepository;
            _apiScopeRepository = apiScopeRepository;
            _identityResourceDataSeeder = identityResourceDataSeeder;
            _guidGenerator = guidGenerator;
            _permissionDataSeeder = permissionDataSeeder;
            _configuration = configuration;
            _currentTenant = currentTenant;
        }

        [UnitOfWork]
        public virtual async Task SeedAsync(DataSeedContext context)
        {
<<<<<<< HEAD
            await _identityResourceDataSeeder.CreateStandardResourcesAsync();
            await CreateApiResourcesAsync();
            await CreateApiScopesAsync();
            await CreateClientsAsync();
=======
            using (_currentTenant.Change(context?.TenantId))
            {
                await _identityResourceDataSeeder.CreateStandardResourcesAsync();
                await CreateApiResourcesAsync();
                await CreateClientsAsync();
            }
>>>>>>> bf24ca6d
        }

        private async Task CreateApiScopesAsync()
        {
            await CreateApiScopeAsync("MyProjectName");
        }

        private async Task CreateApiResourcesAsync()
        {
            var commonApiUserClaims = new[]
            {
                "email",
                "email_verified",
                "name",
                "phone_number",
                "phone_number_verified",
                "role"
            };

            await CreateApiResourceAsync("MyProjectName", commonApiUserClaims);
        }

        private async Task<ApiResource> CreateApiResourceAsync(string name, IEnumerable<string> claims)
        {
            var apiResource = await _apiResourceRepository.FindByNameAsync(name);
            if (apiResource == null)
            {
                apiResource = await _apiResourceRepository.InsertAsync(
                    new ApiResource(
                        _guidGenerator.Create(),
                        name,
                        name + " API"
                    ),
                    autoSave: true
                );
            }

            foreach (var claim in claims)
            {
                if (apiResource.FindClaim(claim) == null)
                {
                    apiResource.AddUserClaim(claim);
                }
            }

            return await _apiResourceRepository.UpdateAsync(apiResource);
        }

        private async Task<ApiScope> CreateApiScopeAsync(string name)
        {
            var apiScope = await _apiScopeRepository.GetByNameAsync(name);
            if (apiScope == null)
            {
                apiScope = await _apiScopeRepository.InsertAsync(
                    new ApiScope(
                        _guidGenerator.Create(),
                        name,
                        name + " API"
                    ),
                    autoSave: true
                );
            }

            return apiScope;
        }

        private async Task CreateClientsAsync()
        {
            var commonScopes = new[]
            {
                "email",
                "openid",
                "profile",
                "role",
                "phone",
                "address",
                "MyProjectName"
            };

            var configurationSection = _configuration.GetSection("IdentityServer:Clients");

            //Web Client
            var webClientId = configurationSection["MyProjectName_Web:ClientId"];
            if (!webClientId.IsNullOrWhiteSpace())
            {
                var webClientRootUrl = configurationSection["MyProjectName_Web:RootUrl"].EnsureEndsWith('/');

                /* MyProjectName_Web client is only needed if you created a tiered
                 * solution. Otherwise, you can delete this client. */

                await CreateClientAsync(
                    name: webClientId,
                    scopes: commonScopes,
                    grantTypes: new[] { "hybrid" },
                    secret: (configurationSection["MyProjectName_Web:ClientSecret"] ?? "1q2w3e*").Sha256(),
                    redirectUri: $"{webClientRootUrl}signin-oidc",
                    postLogoutRedirectUri: $"{webClientRootUrl}signout-callback-oidc",
                    frontChannelLogoutUri: $"{webClientRootUrl}Account/FrontChannelLogout"
                );
            }

            //Console Test / Angular Client
            var consoleAndAngularClientId = configurationSection["MyProjectName_App:ClientId"];
            if (!consoleAndAngularClientId.IsNullOrWhiteSpace())
            {
                var webClientRootUrl = configurationSection["MyProjectName_App:RootUrl"]?.TrimEnd('/');

                await CreateClientAsync(
                    name: consoleAndAngularClientId,
                    scopes: commonScopes,
                    grantTypes: new[] { "password", "client_credentials", "authorization_code" },
                    secret: (configurationSection["MyProjectName_App:ClientSecret"] ?? "1q2w3e*").Sha256(),
                    requireClientSecret: false,
                    redirectUri: webClientRootUrl,
                    postLogoutRedirectUri: webClientRootUrl
                );
            }

            // Blazor Client
            var blazorClientId = configurationSection["MyProjectName_Blazor:ClientId"];
            if (!blazorClientId.IsNullOrWhiteSpace())
            {
                var blazorRootUrl = configurationSection["MyProjectName_Blazor:RootUrl"].TrimEnd('/');

                await CreateClientAsync(
                    name: blazorClientId,
                    scopes: commonScopes,
                    grantTypes: new[] { "authorization_code" },
                    secret: configurationSection["MyProjectName_Blazor:ClientSecret"]?.Sha256(),
                    requireClientSecret: false,
                    redirectUri: $"{blazorRootUrl}/authentication/login-callback",
                    postLogoutRedirectUri: $"{blazorRootUrl}/authentication/logout-callback"
                );
            }

            // Swagger Client
            var swaggerClientId = configurationSection["MyProjectName_Swagger:ClientId"];
            if (!swaggerClientId.IsNullOrWhiteSpace())
            {
                var swaggerRootUrl = configurationSection["MyProjectName_Swagger:RootUrl"].TrimEnd('/');

                await CreateClientAsync(
                    name: swaggerClientId,
                    scopes: commonScopes,
                    grantTypes: new[] { "authorization_code" },
                    secret: configurationSection["MyProjectName_Swagger:ClientSecret"]?.Sha256(),
                    requireClientSecret: false,
                    redirectUri: $"{swaggerRootUrl}/swagger/oauth2-redirect.html"
                );
            }
        }

        private async Task<Client> CreateClientAsync(
            string name,
            IEnumerable<string> scopes,
            IEnumerable<string> grantTypes,
            string secret = null,
            string redirectUri = null,
            string postLogoutRedirectUri = null,
            string frontChannelLogoutUri = null,
            bool requireClientSecret = true,
            bool requirePkce = false,
            IEnumerable<string> permissions = null)
        {
            var client = await _clientRepository.FindByClientIdAsync(name);
            if (client == null)
            {
                client = await _clientRepository.InsertAsync(
                    new Client(
                        _guidGenerator.Create(),
                        name
                    )
                    {
                        ClientName = name,
                        ProtocolType = "oidc",
                        Description = name,
                        AlwaysIncludeUserClaimsInIdToken = true,
                        AllowOfflineAccess = true,
                        AbsoluteRefreshTokenLifetime = 31536000, //365 days
                        AccessTokenLifetime = 31536000, //365 days
                        AuthorizationCodeLifetime = 300,
                        IdentityTokenLifetime = 300,
                        RequireConsent = false,
                        FrontChannelLogoutUri = frontChannelLogoutUri,
                        RequireClientSecret = requireClientSecret,
                        RequirePkce = requirePkce
                    },
                    autoSave: true
                );
            }

            foreach (var scope in scopes)
            {
                if (client.FindScope(scope) == null)
                {
                    client.AddScope(scope);
                }
            }

            foreach (var grantType in grantTypes)
            {
                if (client.FindGrantType(grantType) == null)
                {
                    client.AddGrantType(grantType);
                }
            }

            if (!secret.IsNullOrEmpty())
            {
                if (client.FindSecret(secret) == null)
                {
                    client.AddSecret(secret);
                }
            }

            if (redirectUri != null)
            {
                if (client.FindRedirectUri(redirectUri) == null)
                {
                    client.AddRedirectUri(redirectUri);
                }
            }

            if (postLogoutRedirectUri != null)
            {
                if (client.FindPostLogoutRedirectUri(postLogoutRedirectUri) == null)
                {
                    client.AddPostLogoutRedirectUri(postLogoutRedirectUri);
                }
            }

            if (permissions != null)
            {
                await _permissionDataSeeder.SeedAsync(
                    ClientPermissionValueProvider.ProviderName,
                    name,
                    permissions,
                    null
                );
            }

            return await _clientRepository.UpdateAsync(client);
        }
    }
}<|MERGE_RESOLUTION|>--- conflicted
+++ resolved
@@ -54,19 +54,13 @@
         [UnitOfWork]
         public virtual async Task SeedAsync(DataSeedContext context)
         {
-<<<<<<< HEAD
-            await _identityResourceDataSeeder.CreateStandardResourcesAsync();
-            await CreateApiResourcesAsync();
-            await CreateApiScopesAsync();
-            await CreateClientsAsync();
-=======
             using (_currentTenant.Change(context?.TenantId))
             {
                 await _identityResourceDataSeeder.CreateStandardResourcesAsync();
                 await CreateApiResourcesAsync();
+                await CreateApiScopesAsync();
                 await CreateClientsAsync();
             }
->>>>>>> bf24ca6d
         }
 
         private async Task CreateApiScopesAsync()
