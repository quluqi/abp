--- conflicted
+++ resolved
@@ -75,12 +75,8 @@
             ConfigureAuthentication(context, configuration);
             ConfigureAutoMapper();
             ConfigureVirtualFileSystem(hostingEnvironment);
-<<<<<<< HEAD
-            ConfigureNavigationServices();
-=======
             ConfigureNavigationServices(configuration);
             ConfigureSwaggerServices(context.Services);
->>>>>>> ee462288
             ConfigureMultiTenancy();
 
             //Disabled swagger since it does not support ASP.NET Core 3.0 yet!
