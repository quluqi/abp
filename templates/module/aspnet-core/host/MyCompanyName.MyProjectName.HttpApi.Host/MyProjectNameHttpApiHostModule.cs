--- conflicted
+++ resolved
@@ -1,9 +1,5 @@
-<<<<<<< HEAD
 using System;
-=======
-﻿using System;
 using System.Collections.Generic;
->>>>>>> 1da901ee
 using System.IO;
 using System.Linq;
 using System.Security.Claims;
@@ -177,9 +173,6 @@
             {
                 app.UseMultiTenancy();
             }
-<<<<<<< HEAD
-
-=======
             app.Use(async (ctx, next) =>
             {
                 var currentPrincipalAccessor = ctx.RequestServices.GetRequiredService<ICurrentPrincipalAccessor>();
@@ -194,8 +187,6 @@
                 currentPrincipalAccessor.Principal.AddIdentity(new ClaimsIdentity(mapClaims.Select(p => new Claim(map[p.Type], p.Value, p.ValueType, p.Issuer))));
                 await next();
             });
-            app.UseAuthorization();
->>>>>>> 1da901ee
             app.UseAbpRequestLocalization();
             app.UseAuthorization();
             app.UseSwagger();
