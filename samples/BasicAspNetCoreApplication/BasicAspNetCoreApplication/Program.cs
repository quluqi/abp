using Microsoft.AspNetCore.Hosting;
using Microsoft.Extensions.Hosting;

namespace BasicAspNetCoreApplication
{
    public class Program
    {
        public static void Main(string[] args)
        {
            CreateHostBuilder(args).Build().Run();
        }

<<<<<<< HEAD
        internal static IHostBuilder CreateHostBuilder(string[] args) =>
=======
        public static IHostBuilder CreateHostBuilder(string[] args) =>
>>>>>>> 36ca7df3
            Host.CreateDefaultBuilder(args)
                .ConfigureWebHostDefaults(webBuilder =>
                {
                    webBuilder.UseStartup<Startup>();
                })
                .UseAutofac();
    }
}<|MERGE_RESOLUTION|>--- conflicted
+++ resolved
@@ -10,11 +10,7 @@
             CreateHostBuilder(args).Build().Run();
         }
 
-<<<<<<< HEAD
         internal static IHostBuilder CreateHostBuilder(string[] args) =>
-=======
-        public static IHostBuilder CreateHostBuilder(string[] args) =>
->>>>>>> 36ca7df3
             Host.CreateDefaultBuilder(args)
                 .ConfigureWebHostDefaults(webBuilder =>
                 {
