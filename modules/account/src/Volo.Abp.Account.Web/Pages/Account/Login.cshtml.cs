﻿using Microsoft.AspNetCore.Authentication;
using Microsoft.AspNetCore.Identity;
using Microsoft.AspNetCore.Mvc;
using Microsoft.Extensions.Logging;
using Microsoft.Extensions.Options;
using System;
using System.Collections.Generic;
using System.ComponentModel.DataAnnotations;
using System.Diagnostics;
using System.Linq;
using System.Security.Claims;
using System.Threading.Tasks;
using Volo.Abp.Account.Settings;
using Volo.Abp.Auditing;
using Volo.Abp.Identity;
using Volo.Abp.Security.Claims;
using Volo.Abp.Settings;
using Volo.Abp.Uow;
using Volo.Abp.Validation;
using IdentityUser = Volo.Abp.Identity.IdentityUser;

namespace Volo.Abp.Account.Web.Pages.Account
{
    public class LoginModel : AccountPageModel
    {
        [HiddenInput]
        [BindProperty(SupportsGet = true)]
        public string ReturnUrl { get; set; }

        [HiddenInput]
        [BindProperty(SupportsGet = true)]
        public string ReturnUrlHash { get; set; }

        [BindProperty]
        public LoginInputModel LoginInput { get; set; }

        public bool EnableLocalLogin { get; set; }

        //TODO: Why there is an ExternalProviders if only the VisibleExternalProviders is used.
        public IEnumerable<ExternalProviderModel> ExternalProviders { get; set; }
        public IEnumerable<ExternalProviderModel> VisibleExternalProviders => ExternalProviders.Where(x => !String.IsNullOrWhiteSpace(x.DisplayName));

        public bool IsExternalLoginOnly => EnableLocalLogin == false && ExternalProviders?.Count() == 1;
        public string ExternalLoginScheme => IsExternalLoginOnly ? ExternalProviders?.SingleOrDefault()?.AuthenticationScheme : null;

        //Optional IdentityServer services
        //public IIdentityServerInteractionService Interaction { get; set; }
        //public IClientStore ClientStore { get; set; }
        //public IEventService IdentityServerEvents { get; set; }

        protected IAuthenticationSchemeProvider SchemeProvider { get; }
        protected AbpAccountOptions AccountOptions { get; }

        public LoginModel(
            IAuthenticationSchemeProvider schemeProvider,
            IOptions<AbpAccountOptions> accountOptions)
        {
            SchemeProvider = schemeProvider;
            AccountOptions = accountOptions.Value;
        }

        public virtual async Task<IActionResult> OnGetAsync()
        {
            LoginInput = new LoginInputModel();

            ExternalProviders = await GetExternalProviders();

            EnableLocalLogin = await SettingProvider.IsTrueAsync(AccountSettingNames.EnableLocalLogin);

            if (IsExternalLoginOnly)
            {
                //return await ExternalLogin(vm.ExternalLoginScheme, returnUrl);
                throw new NotImplementedException();
            }

            return Page();
        }

        public virtual async Task<IActionResult> OnPostAsync(string action)
        {
            await CheckLocalLoginAsync();

            ValidateModel();

            ExternalProviders = await GetExternalProviders();
            
            EnableLocalLogin = await SettingProvider.IsTrueAsync(AccountSettingNames.EnableLocalLogin);

            await ReplaceEmailToUsernameOfInputIfNeeds();

            var result = await SignInManager.PasswordSignInAsync(
                LoginInput.UserNameOrEmailAddress,
                LoginInput.Password,
                LoginInput.RememberMe,
                true
            );

            if (result.RequiresTwoFactor)
            {
                return RedirectToPage("./SendSecurityCode", new
                {
                    returnUrl = ReturnUrl,
                    returnUrlHash = ReturnUrlHash,
                    rememberMe = LoginInput.RememberMe
                });
            }

            if (result.IsLockedOut)
            {
                Alerts.Warning(L["UserLockedOutMessage"]);
                return Page();
            }

            if (result.IsNotAllowed)
            {
                Alerts.Warning(L["LoginIsNotAllowed"]);
                return Page();
            }

            if (!result.Succeeded)
            {
                Alerts.Danger(L["InvalidUserNameOrPassword"]);
                return Page();
            }

            //TODO: Find a way of getting user's id from the logged in user and do not query it again like that!
            var user = await UserManager.FindByNameAsync(LoginInput.UserNameOrEmailAddress) ??
                       await UserManager.FindByEmailAsync(LoginInput.UserNameOrEmailAddress);

            Debug.Assert(user != null, nameof(user) + " != null");

            return RedirectSafely(ReturnUrl, ReturnUrlHash);
        }

<<<<<<< HEAD
=======
        protected virtual async Task<List<ExternalProviderModel>> GetExternalProviders()
        {
            var schemes = await SchemeProvider.GetAllSchemesAsync();

            return schemes
                .Where(x => x.DisplayName != null || x.Name.Equals(AccountOptions.WindowsAuthenticationSchemeName, StringComparison.OrdinalIgnoreCase))
                .Select(x => new ExternalProviderModel
                {
                    DisplayName = x.DisplayName,
                    AuthenticationScheme = x.Name
                })
                .ToList();
        }

        [UnitOfWork]
>>>>>>> 3b34c2f8
        public virtual async Task<IActionResult> OnPostExternalLogin(string provider)
        {
            var redirectUrl = Url.Page("./Login", pageHandler: "ExternalLoginCallback", values: new { ReturnUrl, ReturnUrlHash });
            var properties = SignInManager.ConfigureExternalAuthenticationProperties(provider, redirectUrl);
            properties.Items["scheme"] = provider;

            return await Task.FromResult(Challenge(properties, provider));
        }

        public virtual async Task<IActionResult> OnGetExternalLoginCallbackAsync(string returnUrl = "", string returnUrlHash = "", string remoteError = null)
        {
            //TODO: Did not implemented Identity Server 4 sample for this method (see ExternalLoginCallback in Quickstart of IDS4 sample)
            /* Also did not implement these:
             * - Logout(string logoutId)
             */

            if (remoteError != null)
            {
                Logger.LogWarning($"External login callback error: {remoteError}");
                return RedirectToPage("./Login");
            }

            var loginInfo = await SignInManager.GetExternalLoginInfoAsync();
            if (loginInfo == null)
            {
                Logger.LogWarning("External login info is not available");
                return RedirectToPage("./Login");
            }

            var result = await SignInManager.ExternalLoginSignInAsync(
                loginInfo.LoginProvider,
                loginInfo.ProviderKey,
                isPersistent: false,
                bypassTwoFactor: true
            );

            if (result.IsLockedOut)
            {
                throw new UserFriendlyException("Cannot proceed because user is locked out!");
            }

            if (result.Succeeded)
            {
                return RedirectSafely(returnUrl, returnUrlHash);
            }

            //TODO: Handle other cases for result!

            // Get the information about the user from the external login provider
            var info = await SignInManager.GetExternalLoginInfoAsync();
            if (info == null)
            {
                throw new ApplicationException("Error loading external login information during confirmation.");
            }

            var user = await CreateExternalUserAsync(info);

            await SignInManager.SignInAsync(user, false);
            return RedirectSafely(returnUrl, returnUrlHash);
        }

        protected virtual async Task<IdentityUser> CreateExternalUserAsync(ExternalLoginInfo info)
        {
            var emailAddress = info.Principal.FindFirstValue(AbpClaimTypes.Email);

            var user = new IdentityUser(GuidGenerator.Create(), emailAddress, emailAddress, CurrentTenant.Id);

            CheckIdentityErrors(await UserManager.CreateAsync(user));
            CheckIdentityErrors(await UserManager.SetEmailAsync(user, emailAddress));
            CheckIdentityErrors(await UserManager.AddLoginAsync(user, info));
            CheckIdentityErrors(await UserManager.AddDefaultRolesAsync(user));

            return user;
        }

        protected virtual async Task ReplaceEmailToUsernameOfInputIfNeeds()
        {
            if (!ValidationHelper.IsValidEmailAddress(LoginInput.UserNameOrEmailAddress))
            {
                return;
            }

            var userByUsername = await UserManager.FindByNameAsync(LoginInput.UserNameOrEmailAddress);
            if (userByUsername != null)
            {
                return;
            }

            var userByEmail = await UserManager.FindByEmailAsync(LoginInput.UserNameOrEmailAddress);
            if (userByEmail == null)
            {
                return;
            }

            LoginInput.UserNameOrEmailAddress = userByEmail.UserName;
        }

        protected virtual async Task CheckLocalLoginAsync()
        {
            if (!await SettingProvider.IsTrueAsync(AccountSettingNames.EnableLocalLogin))
            {
                throw new UserFriendlyException(L["LocalLoginDisabledMessage"]);
            }
        }

        public class LoginInputModel
        {
            [Required]
            [StringLength(IdentityUserConsts.MaxEmailLength)]
            public string UserNameOrEmailAddress { get; set; }

            [Required]
            [StringLength(IdentityUserConsts.MaxPasswordLength)]
            [DataType(DataType.Password)]
            [DisableAuditing]
            public string Password { get; set; }

            public bool RememberMe { get; set; }
        }

        public class ExternalProviderModel
        {
            public string DisplayName { get; set; }
            public string AuthenticationScheme { get; set; }
        }
    }
}<|MERGE_RESOLUTION|>--- conflicted
+++ resolved
@@ -132,8 +132,6 @@
             return RedirectSafely(ReturnUrl, ReturnUrlHash);
         }
 
-<<<<<<< HEAD
-=======
         protected virtual async Task<List<ExternalProviderModel>> GetExternalProviders()
         {
             var schemes = await SchemeProvider.GetAllSchemesAsync();
@@ -148,8 +146,6 @@
                 .ToList();
         }
 
-        [UnitOfWork]
->>>>>>> 3b34c2f8
         public virtual async Task<IActionResult> OnPostExternalLogin(string provider)
         {
             var redirectUrl = Url.Page("./Login", pageHandler: "ExternalLoginCallback", values: new { ReturnUrl, ReturnUrlHash });
