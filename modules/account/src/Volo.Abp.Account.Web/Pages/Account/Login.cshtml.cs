﻿using Microsoft.AspNetCore.Authentication;
using Microsoft.AspNetCore.Identity;
using Microsoft.AspNetCore.Mvc;
using Microsoft.Extensions.Logging;
using Microsoft.Extensions.Options;
using System;
using System.Collections.Generic;
using System.ComponentModel.DataAnnotations;
using System.Diagnostics;
using System.Linq;
using System.Security.Claims;
using System.Threading.Tasks;
using Volo.Abp.Account.Settings;
using Volo.Abp.Identity;
using Volo.Abp.Security.Claims;
using Volo.Abp.Settings;
using Volo.Abp.Uow;
using Volo.Abp.Validation;
using IdentityUser = Volo.Abp.Identity.IdentityUser;

namespace Volo.Abp.Account.Web.Pages.Account
{
    public class LoginModel : AccountPageModel
    {
        [HiddenInput]
        [BindProperty(SupportsGet = true)]
        public string ReturnUrl { get; set; }

        [HiddenInput]
        [BindProperty(SupportsGet = true)]
        public string ReturnUrlHash { get; set; }

        [BindProperty]
        public LoginInputModel LoginInput { get; set; }

        public bool EnableLocalLogin { get; set; }

        //TODO: Why there is an ExternalProviders if only the VisibleExternalProviders is used.
        public IEnumerable<ExternalProviderModel> ExternalProviders { get; set; }
        public IEnumerable<ExternalProviderModel> VisibleExternalProviders => ExternalProviders.Where(x => !String.IsNullOrWhiteSpace(x.DisplayName));

        public bool IsExternalLoginOnly => EnableLocalLogin == false && ExternalProviders?.Count() == 1;
        public string ExternalLoginScheme => IsExternalLoginOnly ? ExternalProviders?.SingleOrDefault()?.AuthenticationScheme : null;

        //Optional IdentityServer services
        //public IIdentityServerInteractionService Interaction { get; set; }
        //public IClientStore ClientStore { get; set; }
        //public IEventService IdentityServerEvents { get; set; }

        protected IAuthenticationSchemeProvider _schemeProvider;
        protected AbpAccountOptions _accountOptions;

        public LoginModel(
            IAuthenticationSchemeProvider schemeProvider,
            IOptions<AbpAccountOptions> accountOptions)
        {
            _schemeProvider = schemeProvider;
            _accountOptions = accountOptions.Value;
        }

        public virtual async Task<IActionResult> OnGetAsync()
        {
            LoginInput = new LoginInputModel();

            var schemes = await _schemeProvider.GetAllSchemesAsync();

            var providers = schemes
                .Where(x => x.DisplayName != null || x.Name.Equals(_accountOptions.WindowsAuthenticationSchemeName, StringComparison.OrdinalIgnoreCase))
                .Select(x => new ExternalProviderModel
                {
                    DisplayName = x.DisplayName,
                    AuthenticationScheme = x.Name
                })
                .ToList();

            EnableLocalLogin = await SettingProvider.IsTrueAsync(AccountSettingNames.EnableLocalLogin);

            ExternalProviders = providers.ToArray();

            if (IsExternalLoginOnly)
            {
                //return await ExternalLogin(vm.ExternalLoginScheme, returnUrl);
                throw new NotImplementedException();
            }

            return Page();
        }

        [UnitOfWork] //TODO: Will be removed when we implement action filter
        public virtual async Task<IActionResult> OnPostAsync(string action)
        {
<<<<<<< HEAD
            EnableLocalLogin = await SettingProvider.IsTrueAsync(AccountSettingNames.EnableLocalLogin);
=======
            await CheckLocalLoginAsync();
>>>>>>> ba768a26

            ValidateModel();

            await ReplaceEmailToUsernameOfInputIfNeeds();

            var result = await SignInManager.PasswordSignInAsync(
                LoginInput.UserNameOrEmailAddress,
                LoginInput.Password,
                LoginInput.RememberMe,
                true
            );

            if (result.RequiresTwoFactor)
            {
                return RedirectToPage("./SendSecurityCode", new
                {
                    returnUrl = ReturnUrl,
                    returnUrlHash = ReturnUrlHash,
                    rememberMe = LoginInput.RememberMe
                });
            }

            if (result.IsLockedOut)
            {
                Alerts.Warning(L["UserLockedOutMessage"]);
                return Page();
            }

            if (result.IsNotAllowed)
            {
                Alerts.Warning(L["LoginIsNotAllowed"]);
                return Page();
            }

            if (!result.Succeeded)
            {
                Alerts.Danger(L["InvalidUserNameOrPassword"]);
                return Page();
            }

            //TODO: Find a way of getting user's id from the logged in user and do not query it again like that!
            var user = await UserManager.FindByNameAsync(LoginInput.UserNameOrEmailAddress) ??
                       await UserManager.FindByEmailAsync(LoginInput.UserNameOrEmailAddress);

            Debug.Assert(user != null, nameof(user) + " != null");

            return RedirectSafely(ReturnUrl, ReturnUrlHash);
        }

        [UnitOfWork]
        public virtual async Task<IActionResult> OnPostExternalLogin(string provider)
        {
            var redirectUrl = Url.Page("./Login", pageHandler: "ExternalLoginCallback", values: new { ReturnUrl, ReturnUrlHash });
            var properties = SignInManager.ConfigureExternalAuthenticationProperties(provider, redirectUrl);
            properties.Items["scheme"] = provider;

            return Challenge(properties, provider);
        }

        [UnitOfWork]
        public virtual async Task<IActionResult> OnGetExternalLoginCallbackAsync(string returnUrl = "", string returnUrlHash = "", string remoteError = null)
        {
            //TODO: Did not implemented Identity Server 4 sample for this method (see ExternalLoginCallback in Quickstart of IDS4 sample)
            /* Also did not implement these:
             * - Logout(string logoutId)
             */

            if (remoteError != null)
            {
                Logger.LogWarning($"External login callback error: {remoteError}");
                return RedirectToPage("./Login");
            }

            var loginInfo = await SignInManager.GetExternalLoginInfoAsync();
            if (loginInfo == null)
            {
                Logger.LogWarning("External login info is not available");
                return RedirectToPage("./Login");
            }

            var result = await SignInManager.ExternalLoginSignInAsync(
                loginInfo.LoginProvider,
                loginInfo.ProviderKey,
                isPersistent: false,
                bypassTwoFactor: true
            );

            if (result.IsLockedOut)
            {
                throw new UserFriendlyException("Cannot proceed because user is locked out!");
            }

            if (result.Succeeded)
            {
                return RedirectSafely(returnUrl, returnUrlHash);
            }

            //TODO: Handle other cases for result!

            // Get the information about the user from the external login provider
            var info = await SignInManager.GetExternalLoginInfoAsync();
            if (info == null)
            {
                throw new ApplicationException("Error loading external login information during confirmation.");
            }

            var user = await CreateExternalUserAsync(info);

            await SignInManager.SignInAsync(user, false);
            return RedirectSafely(returnUrl, returnUrlHash);
        }

        protected virtual async Task<IdentityUser> CreateExternalUserAsync(ExternalLoginInfo info)
        {
            var emailAddress = info.Principal.FindFirstValue(AbpClaimTypes.Email);

            var user = new IdentityUser(GuidGenerator.Create(), emailAddress, emailAddress, CurrentTenant.Id);

            CheckIdentityErrors(await UserManager.CreateAsync(user));
            CheckIdentityErrors(await UserManager.SetEmailAsync(user, emailAddress));
            CheckIdentityErrors(await UserManager.AddLoginAsync(user, info));

            return user;
        }

        protected virtual async Task ReplaceEmailToUsernameOfInputIfNeeds()
        {
            if (!ValidationHelper.IsValidEmailAddress(LoginInput.UserNameOrEmailAddress))
            {
                return;
            }

            var userByUsername = await UserManager.FindByNameAsync(LoginInput.UserNameOrEmailAddress);
            if (userByUsername != null)
            {
                return;
            }

            var userByEmail = await UserManager.FindByEmailAsync(LoginInput.UserNameOrEmailAddress);
            if (userByEmail == null)
            {
                return;
            }

            LoginInput.UserNameOrEmailAddress = userByEmail.UserName;
        }

        protected virtual async Task CheckLocalLoginAsync()
        {
            if (!await SettingProvider.IsTrueAsync(AccountSettingNames.EnableLocalLogin).ConfigureAwait(false))
            {
                throw new UserFriendlyException(L["LocalLoginDisabledMessage"]);
            }
        }

        public class LoginInputModel
        {
            [Required]
            [StringLength(IdentityUserConsts.MaxEmailLength)]
            public string UserNameOrEmailAddress { get; set; }

            [Required]
            [StringLength(IdentityUserConsts.MaxPasswordLength)]
            [DataType(DataType.Password)]
            public string Password { get; set; }

            public bool RememberMe { get; set; }
        }

        public class ExternalProviderModel
        {
            public string DisplayName { get; set; }
            public string AuthenticationScheme { get; set; }
        }
    }
}<|MERGE_RESOLUTION|>--- conflicted
+++ resolved
@@ -89,11 +89,7 @@
         [UnitOfWork] //TODO: Will be removed when we implement action filter
         public virtual async Task<IActionResult> OnPostAsync(string action)
         {
-<<<<<<< HEAD
-            EnableLocalLogin = await SettingProvider.IsTrueAsync(AccountSettingNames.EnableLocalLogin);
-=======
             await CheckLocalLoginAsync();
->>>>>>> ba768a26
 
             ValidateModel();
 
