--- conflicted
+++ resolved
@@ -107,11 +107,6 @@
         [UnitOfWork] //TODO: Will be removed when we implement action filter
         public override async Task<IActionResult> OnPostAsync(string action)
         {
-<<<<<<< HEAD
-            EnableLocalLogin = await SettingProvider.IsTrueAsync(AccountSettingNames.EnableLocalLogin);
-
-=======
->>>>>>> ba768a26
             if (action == "Cancel")
             {
                 var context = await Interaction.GetAuthorizationContextAsync(ReturnUrl);
