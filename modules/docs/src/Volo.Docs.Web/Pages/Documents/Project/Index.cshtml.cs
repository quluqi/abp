using System;
using System.Collections.Generic;
using System.Globalization;
using System.Linq;
using System.Text.RegularExpressions;
using System.Threading.Tasks;
using System.Web;
using Microsoft.AspNetCore.Mvc;
using Microsoft.AspNetCore.Mvc.Rendering;
using Microsoft.Extensions.Localization;
using Microsoft.Extensions.Logging;
using Microsoft.Extensions.Options;
using Volo.Abp.AspNetCore.Mvc.UI.RazorPages;
using Volo.Abp.Domain.Entities;
using Volo.Docs.Documents;
using Volo.Docs.HtmlConverting;
using Volo.Docs.Models;
using Volo.Docs.Projects;

namespace Volo.Docs.Pages.Documents.Project
{
    public class IndexModel : AbpPageModel
    {
        [BindProperty(SupportsGet = true)]
        public string ProjectName { get; set; }

        [BindProperty(SupportsGet = true)]
        public string Version { get; set; } = "";

        [BindProperty(SupportsGet = true)]
        public string DocumentName { get; set; }

        [BindProperty(SupportsGet = true)]
        public string LanguageCode { get; set; }

        public bool DocumentFound { get; set; } = true;
        
        public bool EntityFound { get; set; } = true;

        public bool LoadSuccess => DocumentFound && EntityFound;

        public string DefaultLanguageCode { get; set; }

        public ProjectDto Project { get; set; }

        public LanguageConfig LanguageConfig { get; set; }

        public List<SelectListItem> LanguageSelectListItems { get; set; }

        public string DocumentNameWithExtension { get; private set; }

        public DocumentWithDetailsDto Document { get; private set; }

        public List<SelectListItem> VersionSelectItems { get; private set; }

        public List<SelectListItem> ProjectSelectItems { get; private set; }

        public NavigationNode Navigation { get; private set; }

        public VersionInfoViewModel LatestVersionInfo { get; private set; }

        public string DocumentsUrlPrefix { get; set; }

        public bool ShowProjectsCombobox { get; set; }

        public bool DocumentLanguageIsDifferent { get; set; }

        public DocumentParametersDto DocumentPreferences { get; set; }

        public DocumentRenderParameters UserPreferences { get; set; } = new DocumentRenderParameters();

        public bool FullSearchEnabled { get; set; }

        private const int MaxDescriptionMetaTagLength = 200;
        private readonly IDocumentAppService _documentAppService;
        private readonly IDocumentToHtmlConverterFactory _documentToHtmlConverterFactory;
        private readonly IProjectAppService _projectAppService;
        private readonly IDocumentSectionRenderer _documentSectionRenderer;
        private readonly DocsUiOptions _uiOptions;

        public IndexModel(
            IDocumentAppService documentAppService,
            IDocumentToHtmlConverterFactory documentToHtmlConverterFactory,
            IProjectAppService projectAppService,
            IOptions<DocsUiOptions> options,
            IDocumentSectionRenderer documentSectionRenderer)
        {
            ObjectMapperContext = typeof(DocsWebModule);

            _documentAppService = documentAppService;
            _documentToHtmlConverterFactory = documentToHtmlConverterFactory;
            _projectAppService = projectAppService;
            _documentSectionRenderer = documentSectionRenderer;
            _uiOptions = options.Value;
        }

        public virtual async Task<IActionResult> OnGetAsync()
        {
            try
            {
                return await SetPageAsync();
            }
            catch (DocumentNotFoundException exception)
            {
                Logger.LogWarning(exception.Message);

                DocumentFound = false;
                return Page();
            }
        }

        private async Task<IActionResult> SetPageAsync()
        {
            DocumentsUrlPrefix = _uiOptions.RoutePrefix;
            ShowProjectsCombobox = _uiOptions.ShowProjectsCombobox;
            FullSearchEnabled = await _documentAppService.FullSearchEnabledAsync();

            try
            {
                await SetProjectAsync();
            }
            catch (EntityNotFoundException e)
            {
                Logger.LogWarning(e.Message);
                EntityFound = false;
                return Page();
            }

            if (ShowProjectsCombobox)
            {
                await SetProjectsAsync();
            }

            await SetVersionAsync();
            await SetLanguageList();

            if (IsDefaultDocument())
            {
                return RedirectToDefaultDocument();
            }

            if (!CheckLanguage())
            {
                return RedirectToDefaultLanguage();
            }

            if (IsDocumentCultureDifferentThanCurrent())
            {
                return ReloadPageWithCulture();
            }

            await SetDocumentAsync();
            await SetNavigationAsync();
            SetLanguageSelectListItems();

            return Page();
        }

        private bool IsDocumentCultureDifferentThanCurrent()
        {
            try
            {
                var newCulture = CultureInfo.GetCultureInfo(LanguageCode);

                return CultureInfo.CurrentCulture.Name != newCulture.Name;
            }
            catch (CultureNotFoundException)
            {
                return false;
            }
        }

        private bool IsDefaultDocument()
        {
            return DocumentName == Project.DefaultDocumentName;
        }

        private async Task SetProjectAsync()
        {
            Project = await _projectAppService.GetAsync(ProjectName);
        }

        private async Task SetLanguageList()
        {
            LanguageConfig = await _projectAppService.GetLanguageListAsync(ProjectName, Version);
            SetDefaultLanguageCode();
        }

        private void SetDefaultLanguageCode()
        {
            DefaultLanguageCode = (LanguageConfig.Languages.FirstOrDefault(l => l.IsDefault) ?? LanguageConfig.Languages.First()).Code;
        }

        private bool CheckLanguage()
        {
            return LanguageConfig.Languages.Any(l => l.Code == LanguageCode);
        }

        private IActionResult ReloadPageWithCulture()
        {
            var returnUrl = DocumentsUrlPrefix + LanguageCode + "/" + ProjectName + "/"
                            + (LatestVersionInfo.IsSelected ? DocsAppConsts.Latest : Version) + "/" +
                            DocumentName;

            return Redirect("/Abp/Languages/Switch?culture=" + LanguageCode + "&uiCulture=" + LanguageCode + "&returnUrl=" + returnUrl);
        }

        private IActionResult RedirectToDefaultLanguage()
        {
            return RedirectToPage(new
            {
                projectName = ProjectName,
                version = (LatestVersionInfo.IsSelected ? DocsAppConsts.Latest : Version),
                languageCode = DefaultLanguageCode,
                documentName = DocumentName
            });
        }

        private IActionResult RedirectToDefaultDocument()
        {
            return RedirectToPage(new
            {
                projectName = ProjectName,
                version = (LatestVersionInfo.IsSelected ? DocsAppConsts.Latest : Version),
                documentName = "",
                languageCode = DefaultLanguageCode
            });
        }

        private async Task SetProjectsAsync()
        {
            var projects = await _projectAppService.GetListAsync();

            ProjectSelectItems = projects.Items.Select(p => new SelectListItem
            {
                Text = p.Name,
                Value = p.Id != Project.Id ? DocumentsUrlPrefix + LanguageCode + "/" + p.ShortName + "/" + DocsAppConsts.Latest : null,
                Selected = p.Id == Project.Id
            }).ToList();
        }

        private async Task SetVersionAsync()
        {
            //TODO: Needs refactoring
            if (string.IsNullOrWhiteSpace(Version))
            {
                Version = DocsAppConsts.Latest;
            }

            var output = await _projectAppService.GetVersionsAsync(Project.ShortName);
            var versions = output.Items
                .Select(v => new VersionInfoViewModel(v.DisplayName, v.Name))
                .ToList();

            if (versions.Any())
            {
                LatestVersionInfo = versions.First();
                LatestVersionInfo.DisplayText = $"{LatestVersionInfo.DisplayText} ({DocsAppConsts.Latest})";

                if (string.Equals(Version, DocsAppConsts.Latest, StringComparison.OrdinalIgnoreCase))
                {
                    LatestVersionInfo.IsSelected = true;
                    Version = LatestVersionInfo.Version;
                }
                else
                {
                    var versionFromUrl = versions.FirstOrDefault(v => v.Version == Version);
                    if (versionFromUrl != null)
                    {
                        versionFromUrl.IsSelected = true;
                        Version = versionFromUrl.Version;
                    }
                    else
                    {
                        versions.First().IsSelected = true;
                        Version = versions.First().Version;
                    }
                }
            }
            else
            {
                LatestVersionInfo = new VersionInfoViewModel(
                    $"{DocsAppConsts.Latest}",
                    DocsAppConsts.Latest,
                    true);
            }

            VersionSelectItems = versions.Select(v => new SelectListItem
            {
                Text = v.DisplayText,
                Value = CreateVersionLink(LatestVersionInfo, v.Version, DocumentName),
                Selected = v.IsSelected
            }).ToList();
        }

        private async Task SetNavigationAsync()
        {
            try
            {
                Navigation = await _documentAppService.GetNavigationAsync(
                    new GetNavigationDocumentInput
                    {
                        ProjectId = Project.Id,
                        LanguageCode = LanguageCode,
                        Version = Version
                    }
                );
            }
            catch (DocumentNotFoundException) //TODO: What if called on a remote service which may return 404
            {
                return;
            }
        }

        public string CreateVersionLink(VersionInfoViewModel latestVersion, string version, string documentName = null)
        {
            if (latestVersion == null || latestVersion.Version == version)
            {
                version = DocsAppConsts.Latest;
            }

            var link = DocumentsUrlPrefix + LanguageCode + "/" + ProjectName + "/" + version;

            if (documentName != null)
            {
                link += "/" + DocumentName;
            }

            return link;
        }

        public string GetSpecificVersionOrLatest()
        {
            if (Document?.Version == null)
            {
                return DocsAppConsts.Latest;
            }

            return Document.Version == LatestVersionInfo.Version ?
                DocsAppConsts.Latest :
                Document.Version;
        }

        private async Task SetDocumentAsync()
        {
            DocumentNameWithExtension = DocumentName + "." + Project.Format;

            try
            {
                if (DocumentName.IsNullOrWhiteSpace())
                {
                    Document = await _documentAppService.GetDefaultAsync(
                        new GetDefaultDocumentInput
                        {
                            ProjectId = Project.Id,
                            LanguageCode = LanguageCode,
                            Version = Version
                        }
                    );
                }
                else
                {
                    Document = await _documentAppService.GetAsync(
                        new GetDocumentInput
                        {
                            ProjectId = Project.Id,
                            Name = DocumentNameWithExtension,
                            LanguageCode = LanguageCode,
                            Version = Version
                        }
                    );
                }
            }
            catch (DocumentNotFoundException)
            {
                if (LanguageCode != DefaultLanguageCode)
                {
                    Document = await _documentAppService.GetAsync(
                        new GetDocumentInput
                        {
                            ProjectId = Project.Id,
                            Name = DocumentNameWithExtension,
                            LanguageCode = DefaultLanguageCode,
                            Version = Version
                        }
                    );

                    DocumentLanguageIsDifferent = true;
                }
                else
                {
                    throw;
                }
            }

            await ConvertDocumentContentToHtmlAsync();
        }

        private void SetLanguageSelectListItems()
        {
            LanguageSelectListItems = new List<SelectListItem>();

            foreach (var language in LanguageConfig.Languages)
            {
                LanguageSelectListItems.Add(
                    new SelectListItem(
                        language.DisplayName,
                        DocumentsUrlPrefix + language.Code + "/" + Project.ShortName + "/" + (LatestVersionInfo.IsSelected ? DocsAppConsts.Latest : Version) + "/" + DocumentName,
                        language.Code == LanguageCode
                        )
                    );
            }
        }

        private async Task ConvertDocumentContentToHtmlAsync()
        {
            await SetDocumentPreferencesAsync();
            SetUserPreferences();

            var partialTemplates = await GetDocumentPartialTemplatesAsync();

            Document.Content = await _documentSectionRenderer.RenderAsync(Document.Content, UserPreferences, partialTemplates);

            var converter = _documentToHtmlConverterFactory.Create(Document.Format ?? Project.Format);
            var content = converter.Convert(Project, Document, GetSpecificVersionOrLatest(), LanguageCode);

            content = HtmlNormalizer.ReplaceImageSources(
                content,
                Document.RawRootUrl,
                Document.LocalDirectory
            );

            //todo find a way to make it on client in prismJS configuration (eg: map C# => csharp)
            content = HtmlNormalizer.ReplaceCodeBlocksLanguage(
                content,
                "language-C#",
                "language-csharp"
            );

            Document.Content = content;
        }

        private async Task<List<DocumentPartialTemplateContent>> GetDocumentPartialTemplatesAsync()
        {
            var partialTemplatesInDocument = await _documentSectionRenderer.GetPartialTemplatesInDocumentAsync(Document.Content);

            if (!partialTemplatesInDocument?.Any(t => t.Parameters != null) ?? true)
            {
                return null;
            }

            foreach (var partialTemplates in partialTemplatesInDocument)
            {
                foreach (var parameter in partialTemplates.Parameters)
                {
                    if (!UserPreferences.ContainsKey(parameter.Key))
                    {
                        UserPreferences.Add(parameter.Key, parameter.Value);
                    }
                    else
                    {
                        UserPreferences[parameter.Key] = parameter.Value;
                    }
                }
            }

            var contents = new List<DocumentPartialTemplateContent>();

            foreach (var partialTemplate in partialTemplatesInDocument)
            {
                var content = (await _documentAppService.GetAsync(new GetDocumentInput
                {
                    LanguageCode = LanguageCode,
                    Name = partialTemplate.Path,
                    ProjectId = Project.Id,
                    Version = Version
                })).Content;

                contents.Add(new DocumentPartialTemplateContent
                {
                    Path = partialTemplate.Path,
                    Content = content
                });
            }

            return contents;
        }

        private void SetUserPreferences()
        {
            UserPreferences.Add("Document_Language_Code", LanguageCode);
            UserPreferences.Add("Document_Version", Version);

            var cookie = Request.Cookies["AbpDocsPreferences"];

            if (cookie != null)
            {
                var keyValues = cookie.Split("|");

                foreach (var keyValue in keyValues)
                {
                    if (keyValue.Split("=").Length < 2)
                    {
                        continue;
                    }

                    var key = keyValue.Split("=")[0];
                    var value = keyValue.Split("=")[1];

                    UserPreferences.Add(key, value);
                    UserPreferences.Add(key + "_Value", DocumentPreferences?.Parameters?.FirstOrDefault(p => p.Name == key)
                        ?.Values.FirstOrDefault(v => v.Key == value).Value);
                }
            }

            var query = Request.Query;

            foreach (var (key, value) in query)
            {
                if (UserPreferences.ContainsKey(key))
                {
                    UserPreferences.Remove(key);
                    UserPreferences.Remove(key + "_Value");
                }

                UserPreferences.Add(key, value);
                UserPreferences.Add(key + "_Value",
                    DocumentPreferences?.Parameters?.FirstOrDefault(p => p.Name == key)?.Values
                        .FirstOrDefault(v => v.Key == value).Value);
            }

            if (DocumentPreferences?.Parameters == null)
            {
                return;
            }

            foreach (var parameter in DocumentPreferences.Parameters)
            {
                if (!UserPreferences.ContainsKey(parameter.Name))
                {
                    UserPreferences.Add(parameter.Name, parameter.Values.FirstOrDefault().Key);
                    UserPreferences.Add(parameter.Name + "_Value", parameter.Values.FirstOrDefault().Value);
                }
            }

        }

        public async Task SetDocumentPreferencesAsync()
        {
            var projectParameters = await _documentAppService.GetParametersAsync(
                    new GetParametersDocumentInput
                    {
                        ProjectId = Project.Id,
                        LanguageCode = LanguageCode,
                        Version = Version
                    });


            if (projectParameters?.Parameters == null)
            {
                return;
            }

            var availableparameters = await _documentSectionRenderer.GetAvailableParametersAsync(Document.Content);

            DocumentPreferences = new DocumentParametersDto
            {
                Parameters = new List<DocumentParameterDto>()
            };

            if (availableparameters == null || !availableparameters.Any())
            {
                return;
            }

            foreach (var parameter in projectParameters.Parameters)
            {
                var availableParameter = availableparameters.GetOrDefault(parameter.Name);
                if (availableParameter != null)
                {
                    var newParameter = new DocumentParameterDto
                    {
                        Name = parameter.Name,
                        DisplayName = parameter.DisplayName,
                        Values = new Dictionary<string, string>()
                    };

                    foreach (var value in parameter.Values)
                    {
                        if (availableParameter.Contains(value.Key))
                        {
                            newParameter.Values.Add(value.Key, value.Value);
                        }
                    }

                    DocumentPreferences.Parameters.Add(newParameter);
                }
            }
        }

        public string GetDescription()
        {
            if (Document == null || Document.Content.IsNullOrWhiteSpace())
            {
                return null;
            }
<<<<<<< HEAD
            
=======

>>>>>>> 03386cce
            var firstParagraph = new Regex(@"<p>(.*?)</p>", RegexOptions.IgnoreCase);
            var match = firstParagraph.Match(Document.Content);
            if (!match.Success)
            {
                return null;
            }

            var description = HttpUtility.HtmlDecode(match.Value);

            var htmlTagReplacer = new Regex(@"<[^>]*>", RegexOptions.IgnoreCase);
            description = htmlTagReplacer.Replace(description, m => string.Empty);

            return description.Truncate(MaxDescriptionMetaTagLength);
        }
    }
}<|MERGE_RESOLUTION|>--- conflicted
+++ resolved
@@ -604,11 +604,7 @@
             {
                 return null;
             }
-<<<<<<< HEAD
             
-=======
-
->>>>>>> 03386cce
             var firstParagraph = new Regex(@"<p>(.*?)</p>", RegexOptions.IgnoreCase);
             var match = firstParagraph.Match(Document.Content);
             if (!match.Success)
