--- conflicted
+++ resolved
@@ -82,11 +82,7 @@
             return base.OnCreatingEntityAsync();
         }
 
-<<<<<<< HEAD
         protected async override Task OpenEditModalAsync(Guid id)
-=======
-        protected override async Task OnOpeningEditModalAsync(Guid id)
->>>>>>> 5df7c45e
         {
             EditModalSelectedTab = DefaultSelectedTab;
 
