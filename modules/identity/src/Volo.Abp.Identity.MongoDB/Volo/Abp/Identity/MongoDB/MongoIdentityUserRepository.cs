﻿using System;
using System.Collections.Generic;
using System.Linq;
using System.Linq.Dynamic.Core;
using System.Security.Claims;
using System.Threading;
using System.Threading.Tasks;
using MongoDB.Driver;
using MongoDB.Driver.Linq;
using Volo.Abp.Domain.Repositories.MongoDB;
using Volo.Abp.Guids;
using Volo.Abp.MongoDB;

namespace Volo.Abp.Identity.MongoDB
{
    public class MongoIdentityUserRepository : MongoDbRepository<IAbpIdentityMongoDbContext, IdentityUser, Guid>, IIdentityUserRepository
    {
<<<<<<< HEAD
        private readonly IGuidGenerator _guidGenerator;

        public MongoIdentityUserRepository(IMongoDbContextProvider<IAbpIdentityMongoDbContext> dbContextProvider, IGuidGenerator guidGenerator)
=======
        public MongoIdentityUserRepository(IMongoDbContextProvider<IAbpIdentityMongoDbContext> dbContextProvider)
>>>>>>> 510f4859
            : base(dbContextProvider)
        {
        }

        public virtual async Task<IdentityUser> FindByNormalizedUserNameAsync(
<<<<<<< HEAD
            string normalizedUserName,
=======
            string normalizedUserName,
>>>>>>> 510f4859
            bool includeDetails = true,
            CancellationToken cancellationToken = default)
        {
            return await GetMongoQueryable()
                .FirstOrDefaultAsync(
                    u => u.NormalizedUserName == normalizedUserName,
                    GetCancellationToken(cancellationToken)
                );
        }

        public virtual async Task<List<string>> GetRoleNamesAsync(
<<<<<<< HEAD
            Guid id,
=======
            Guid id,
>>>>>>> 510f4859
            CancellationToken cancellationToken = default)
        {
            var user = await GetAsync(id, cancellationToken: GetCancellationToken(cancellationToken));
            var organizationUnitIds = user.OrganizationUnits
                .Select(r => r.OrganizationUnitId)
                .ToArray();
            var organizationUnits = DbContext.OrganizationUnits
                .AsQueryable()
                .Where(ou => organizationUnitIds.Contains(ou.Id))
                .ToArray();
            var orgUnitRoleIds = organizationUnits.SelectMany(x => x.Roles.Select(r => r.RoleId)).ToArray();
            var roleIds = user.Roles.Select(r => r.RoleId).ToArray();
            var allRoleIds = orgUnitRoleIds.Union(roleIds);
            return await DbContext.Roles.AsQueryable().Where(r => allRoleIds.Contains(r.Id)).Select(r => r.Name).ToListAsync(GetCancellationToken(cancellationToken));
        }

        public async Task<List<string>> GetRoleNamesInOrganizationUnitAsync(
            Guid id,
            CancellationToken cancellationToken = default)
        {
            var user = await GetAsync(id, cancellationToken: GetCancellationToken(cancellationToken));

            var organizationUnitIds = user.OrganizationUnits
                .Select(r => r.OrganizationUnitId)
                .ToArray();

            var organizationUnits = DbContext.OrganizationUnits
                .AsQueryable()
                .Where(ou => organizationUnitIds.Contains(ou.Id))
                .ToArray();

            var roleIds = organizationUnits.SelectMany(x => x.Roles.Select(r => r.RoleId)).ToArray();

            return await DbContext.Roles //TODO: Such usage suppress filters!
                .AsQueryable()
                .Where(r => roleIds.Contains(r.Id))
                .Select(r => r.Name)
                .ToListAsync(GetCancellationToken(cancellationToken));
        }

        public virtual async Task<IdentityUser> FindByLoginAsync(
<<<<<<< HEAD
            string loginProvider,
            string providerKey,
=======
            string loginProvider,
            string providerKey,
>>>>>>> 510f4859
            bool includeDetails = true,
            CancellationToken cancellationToken = default)
        {
            return await GetMongoQueryable()
                .Where(u => u.Logins.Any(login => login.LoginProvider == loginProvider && login.ProviderKey == providerKey))
                .FirstOrDefaultAsync(GetCancellationToken(cancellationToken));
        }

        public virtual async Task<IdentityUser> FindByNormalizedEmailAsync(
            string normalizedEmail,
            bool includeDetails = true,
            CancellationToken cancellationToken = default)
        {
            return await GetMongoQueryable().FirstOrDefaultAsync(u => u.NormalizedEmail == normalizedEmail, GetCancellationToken(cancellationToken));
        }

        public virtual async Task<List<IdentityUser>> GetListByClaimAsync(
            Claim claim,
            bool includeDetails = false,
            CancellationToken cancellationToken = default)
        {
            return await GetMongoQueryable()
                .Where(u => u.Claims.Any(c => c.ClaimType == claim.Type && c.ClaimValue == claim.Value))
                .ToListAsync(GetCancellationToken(cancellationToken));
        }

        public virtual async Task<List<IdentityUser>> GetListByNormalizedRoleNameAsync(
<<<<<<< HEAD
            string normalizedRoleName,
=======
            string normalizedRoleName,
>>>>>>> 510f4859
            bool includeDetails = false,
            CancellationToken cancellationToken = default)
        {
            var role = await DbContext.Roles.AsQueryable().Where(x => x.NormalizedName == normalizedRoleName).FirstOrDefaultAsync(GetCancellationToken(cancellationToken));

            if (role == null)
            {
                return new List<IdentityUser>();
            }

            return await GetMongoQueryable()
                .Where(u => u.Roles.Any(r => r.RoleId == role.Id))
                .ToListAsync(GetCancellationToken(cancellationToken));
        }

        public virtual async Task<List<IdentityUser>> GetListAsync(
            string sorting = null,
            int maxResultCount = int.MaxValue,
            int skipCount = 0,
            string filter = null,
            bool includeDetails = false,
            CancellationToken cancellationToken = default)
        {
            return await GetMongoQueryable()
                .WhereIf<IdentityUser, IMongoQueryable<IdentityUser>>(
                    !filter.IsNullOrWhiteSpace(),
                    u =>
                        u.UserName.Contains(filter) ||
                        u.Email.Contains(filter) ||
                        (u.Name != null && u.Name.Contains(filter)) ||
                        (u.Surname != null && u.Surname.Contains(filter))
                )
                .OrderBy(sorting ?? nameof(IdentityUser.UserName))
                .As<IMongoQueryable<IdentityUser>>()
                .PageBy<IdentityUser, IMongoQueryable<IdentityUser>>(skipCount, maxResultCount)
                .ToListAsync(GetCancellationToken(cancellationToken));
        }

        public virtual async Task<List<IdentityRole>> GetRolesAsync(
            Guid id,
            bool includeDetails = false,
            CancellationToken cancellationToken = default)
        {
            var user = await GetAsync(id, cancellationToken: GetCancellationToken(cancellationToken));
            var organizationUnitIds = user.OrganizationUnits
                .Select(r => r.OrganizationUnitId)
                .ToArray();
            var organizationUnits = DbContext.OrganizationUnits
                .AsQueryable()
                .Where(ou => organizationUnitIds.Contains(ou.Id))
                .ToArray();
            var orgUnitRoleIds = organizationUnits.SelectMany(x => x.Roles.Select(r => r.RoleId)).ToArray();
            var roleIds = user.Roles.Select(r => r.RoleId).ToArray();
            var allRoleIds = orgUnitRoleIds.Union(roleIds);
            return await DbContext.Roles.AsQueryable().Where(r => allRoleIds.Contains(r.Id)).ToListAsync(GetCancellationToken(cancellationToken));
        }

        public async Task<List<OrganizationUnit>> GetOrganizationUnitsAsync(
            Guid id,
            bool includeDetails = false,
            CancellationToken cancellationToken = default)
        {
            var user = await GetAsync(id, cancellationToken: GetCancellationToken(cancellationToken));
            var organizationUnitIds = user.OrganizationUnits.Select(r => r.OrganizationUnitId);
            return await DbContext.OrganizationUnits.AsQueryable()
                            .Where(ou => organizationUnitIds.Contains(ou.Id))
                            .ToListAsync(GetCancellationToken(cancellationToken))
                            ;
        }

        public virtual async Task<long> GetCountAsync(
            string filter = null,
            CancellationToken cancellationToken = default)
        {
            return await GetMongoQueryable()
                .WhereIf<IdentityUser, IMongoQueryable<IdentityUser>>(
                    !filter.IsNullOrWhiteSpace(),
                    u =>
                        u.UserName.Contains(filter) ||
                        u.Email.Contains(filter) ||
                        (u.Name != null && u.Name.Contains(filter)) ||
                        (u.Surname != null && u.Surname.Contains(filter))
                )
                .LongCountAsync(GetCancellationToken(cancellationToken));
        }

        public async Task<List<IdentityUser>> GetUsersInOrganizationUnitAsync(
            Guid organizationUnitId,
            CancellationToken cancellationToken = default)
        {
            var result = await GetMongoQueryable()
                    .Where(u => u.OrganizationUnits.Any(uou => uou.OrganizationUnitId == organizationUnitId))
                    .ToListAsync(GetCancellationToken(cancellationToken))
                    ;
            return result;
        }

        public async Task<List<IdentityUser>> GetUsersInOrganizationsListAsync(
            List<Guid> organizationUnitIds,
            CancellationToken cancellationToken = default)
        {
            var result = await GetMongoQueryable()
                    .Where(u => u.OrganizationUnits.Any(uou => organizationUnitIds.Contains(uou.OrganizationUnitId)))
                    .ToListAsync(GetCancellationToken(cancellationToken))
                    ;
            return result;
        }

        public async Task<List<IdentityUser>> GetUsersInOrganizationUnitWithChildrenAsync(
            string code,
            CancellationToken cancellationToken = default)
        {
            var organizationUnitIds = await DbContext.OrganizationUnits.AsQueryable()
                .Where(ou => ou.Code.StartsWith(code))
                .Select(ou => ou.Id)
                .ToListAsync(GetCancellationToken(cancellationToken))
                ;

            return await GetMongoQueryable()
                     .Where(u => u.OrganizationUnits.Any(uou => organizationUnitIds.Contains(uou.OrganizationUnitId)))
                     .ToListAsync(GetCancellationToken(cancellationToken))
                     ;
        }
    }
}<|MERGE_RESOLUTION|>--- conflicted
+++ resolved
@@ -15,23 +15,13 @@
 {
     public class MongoIdentityUserRepository : MongoDbRepository<IAbpIdentityMongoDbContext, IdentityUser, Guid>, IIdentityUserRepository
     {
-<<<<<<< HEAD
-        private readonly IGuidGenerator _guidGenerator;
-
-        public MongoIdentityUserRepository(IMongoDbContextProvider<IAbpIdentityMongoDbContext> dbContextProvider, IGuidGenerator guidGenerator)
-=======
         public MongoIdentityUserRepository(IMongoDbContextProvider<IAbpIdentityMongoDbContext> dbContextProvider)
->>>>>>> 510f4859
             : base(dbContextProvider)
         {
         }
 
         public virtual async Task<IdentityUser> FindByNormalizedUserNameAsync(
-<<<<<<< HEAD
             string normalizedUserName,
-=======
-            string normalizedUserName,
->>>>>>> 510f4859
             bool includeDetails = true,
             CancellationToken cancellationToken = default)
         {
@@ -43,11 +33,7 @@
         }
 
         public virtual async Task<List<string>> GetRoleNamesAsync(
-<<<<<<< HEAD
-            Guid id,
-=======
-            Guid id,
->>>>>>> 510f4859
+            Guid id,
             CancellationToken cancellationToken = default)
         {
             var user = await GetAsync(id, cancellationToken: GetCancellationToken(cancellationToken));
@@ -72,13 +58,13 @@
 
             var organizationUnitIds = user.OrganizationUnits
                 .Select(r => r.OrganizationUnitId)
-                .ToArray();
-
+                .ToArray();
+
             var organizationUnits = DbContext.OrganizationUnits
                 .AsQueryable()
                 .Where(ou => organizationUnitIds.Contains(ou.Id))
-                .ToArray();
-
+                .ToArray();
+
             var roleIds = organizationUnits.SelectMany(x => x.Roles.Select(r => r.RoleId)).ToArray();
 
             return await DbContext.Roles //TODO: Such usage suppress filters!
@@ -89,13 +75,8 @@
         }
 
         public virtual async Task<IdentityUser> FindByLoginAsync(
-<<<<<<< HEAD
             string loginProvider,
             string providerKey,
-=======
-            string loginProvider,
-            string providerKey,
->>>>>>> 510f4859
             bool includeDetails = true,
             CancellationToken cancellationToken = default)
         {
@@ -123,11 +104,7 @@
         }
 
         public virtual async Task<List<IdentityUser>> GetListByNormalizedRoleNameAsync(
-<<<<<<< HEAD
             string normalizedRoleName,
-=======
-            string normalizedRoleName,
->>>>>>> 510f4859
             bool includeDetails = false,
             CancellationToken cancellationToken = default)
         {
@@ -225,15 +202,15 @@
             return result;
         }
 
-        public async Task<List<IdentityUser>> GetUsersInOrganizationsListAsync(
-            List<Guid> organizationUnitIds,
-            CancellationToken cancellationToken = default)
-        {
+        public async Task<List<IdentityUser>> GetUsersInOrganizationsListAsync(
+            List<Guid> organizationUnitIds,
+            CancellationToken cancellationToken = default)
+        {
             var result = await GetMongoQueryable()
                     .Where(u => u.OrganizationUnits.Any(uou => organizationUnitIds.Contains(uou.OrganizationUnitId)))
                     .ToListAsync(GetCancellationToken(cancellationToken))
                     ;
-            return result;
+            return result;
         }
 
         public async Task<List<IdentityUser>> GetUsersInOrganizationUnitWithChildrenAsync(
@@ -250,6 +227,6 @@
                      .Where(u => u.OrganizationUnits.Any(uou => organizationUnitIds.Contains(uou.OrganizationUnitId)))
                      .ToListAsync(GetCancellationToken(cancellationToken))
                      ;
-        }
+        }
     }
 }