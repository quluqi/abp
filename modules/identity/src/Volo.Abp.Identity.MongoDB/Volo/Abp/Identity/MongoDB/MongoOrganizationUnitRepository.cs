﻿using MongoDB.Bson;
using MongoDB.Driver;
using MongoDB.Driver.Linq;
using System;
using System.Collections.Generic;
using System.Data;
using System.Linq;
using System.Linq.Dynamic.Core;
using System.Threading;
using System.Threading.Tasks;
using Volo.Abp.Domain.Repositories.MongoDB;
using Volo.Abp.MongoDB;
using Volo.Abp.Uow;

namespace Volo.Abp.Identity.MongoDB
{
    public class MongoOrganizationUnitRepository
        : MongoDbRepository<IAbpIdentityMongoDbContext, OrganizationUnit, Guid>,
            IOrganizationUnitRepository
    {
        public MongoOrganizationUnitRepository(
            IMongoDbContextProvider<IAbpIdentityMongoDbContext> dbContextProvider)
            : base(dbContextProvider)
        {
        }

        public virtual async Task<List<OrganizationUnit>> GetChildrenAsync(
            Guid? parentId,
            bool includeDetails = false,
            CancellationToken cancellationToken = default)
        {
            return await GetMongoQueryable()
                .Where(ou => ou.ParentId == parentId)
                .ToListAsync(GetCancellationToken(cancellationToken));
        }

        public virtual async Task<List<OrganizationUnit>> GetAllChildrenWithParentCodeAsync(
            string code,
            Guid? parentId,
            bool includeDetails = false,
            CancellationToken cancellationToken = default)
        {
            return await GetMongoQueryable()
                .Where(ou => ou.Code.StartsWith(code) && ou.Id != parentId.Value)
                .ToListAsync(GetCancellationToken(cancellationToken));
        }

        public virtual async Task<List<OrganizationUnit>> GetListAsync(
            IEnumerable<Guid> ids,
            bool includeDetails = false,
            CancellationToken cancellationToken = default)
        {
            return await GetMongoQueryable()
                .Where(t => ids.Contains(t.Id))
                .ToListAsync(GetCancellationToken(cancellationToken));
        }

        public virtual async Task<List<OrganizationUnit>> GetListAsync(
            Guid? parentId,
            string sorting = null,
            int maxResultCount = int.MaxValue,
            int skipCount = 0,
            string filter = null,
            bool includeDetails = false,
            CancellationToken cancellationToken = default)
        {
            return await GetMongoQueryable()
                .Where(ou=>ou.ParentId==parentId)
                .WhereIf(!filter.IsNullOrWhiteSpace(),
                    ou => ou.DisplayName.Contains(filter) ||
                          ou.Code.Contains(filter))
                .OrderBy(sorting ?? nameof(OrganizationUnit.DisplayName))
                .As<IMongoQueryable<OrganizationUnit>>()
                .PageBy<OrganizationUnit, IMongoQueryable<OrganizationUnit>>(skipCount, maxResultCount)
                .ToListAsync(GetCancellationToken(cancellationToken));
        }

        public virtual async Task<OrganizationUnit> GetAsync(
            string displayName,
            bool includeDetails = true,
            CancellationToken cancellationToken = default)
        {
            return await GetMongoQueryable()
                .FirstOrDefaultAsync(
                    ou => ou.DisplayName == displayName,
                    GetCancellationToken(cancellationToken)
                );
        }

        public virtual async Task<List<IdentityRole>> GetRolesAsync(
            OrganizationUnit organizationUnit,
            string sorting = null,
            int maxResultCount = int.MaxValue,
            int skipCount = 0,
            bool includeDetails = false,
            CancellationToken cancellationToken = default)
        {
            var roleIds = organizationUnit.Roles.Select(r => r.RoleId).ToArray();
            return await DbContext.Roles.AsQueryable().Where(r => roleIds.Contains(r.Id))
                .OrderBy(sorting ?? nameof(IdentityRole.Name))
                .As<IMongoQueryable<IdentityRole>>()
                .PageBy<IdentityRole, IMongoQueryable<IdentityRole>>(skipCount, maxResultCount)
                .ToListAsync(cancellationToken);
        }

        public virtual async Task<int> GetRolesCountAsync(
            OrganizationUnit organizationUnit,
            CancellationToken cancellationToken = default)
        {
            var roleIds = organizationUnit.Roles.Select(r => r.RoleId).ToArray();
            return await DbContext.Roles.AsQueryable().Where(r => roleIds.Contains(r.Id))
                .As<IMongoQueryable<IdentityRole>>()
                .CountAsync(cancellationToken);
        }

        public async Task<List<IdentityRole>> GetUnaddedRolesAsync(
            OrganizationUnit organizationUnit,
            string sorting = null,
            int maxResultCount = int.MaxValue,
            int skipCount = 0,
            string filter = null,
            bool includeDetails = false,
            CancellationToken cancellationToken = default)
        {
            var roleIds = organizationUnit.Roles.Select(r => r.RoleId).ToArray();
            return await DbContext.Roles.AsQueryable()
                .Where(r => !roleIds.Contains(r.Id))
                .WhereIf(!filter.IsNullOrWhiteSpace(), r => r.Name.Contains(filter))
                .OrderBy(sorting ?? nameof(IdentityRole.Name))
                .As<IMongoQueryable<IdentityRole>>()
                .PageBy<IdentityRole, IMongoQueryable<IdentityRole>>(skipCount, maxResultCount)
                .ToListAsync(cancellationToken);
        }

        public async Task<int> GetUnaddedRolesCountAsync(
            OrganizationUnit organizationUnit,
            string filter = null,
            CancellationToken cancellationToken = default)
        {
            var roleIds = organizationUnit.Roles.Select(r => r.RoleId).ToArray();
            return await DbContext.Roles.AsQueryable()
                .Where(r => !roleIds.Contains(r.Id))
                .WhereIf(!filter.IsNullOrWhiteSpace(), r => r.Name.Contains(filter))
                .As<IMongoQueryable<IdentityRole>>()
                .CountAsync(cancellationToken);
        }

        public virtual async Task<List<IdentityUser>> GetMembersAsync(
            OrganizationUnit organizationUnit,
            string sorting = null,
            int maxResultCount = int.MaxValue,
            int skipCount = 0,
            string filter = null,
            bool includeDetails = false,
            CancellationToken cancellationToken = default)
        {
            var query = CreateGetMembersFilteredQuery(organizationUnit, filter);

            return await query
                .OrderBy(sorting ?? nameof(IdentityUser.UserName))
                .As<IMongoQueryable<IdentityUser>>()
                .PageBy<IdentityUser, IMongoQueryable<IdentityUser>>(skipCount, maxResultCount)
                .ToListAsync(GetCancellationToken(cancellationToken));
        }

        public virtual async Task<int> GetMembersCountAsync(
            OrganizationUnit organizationUnit,
            string filter = null,
            CancellationToken cancellationToken = default)
        {
            var query = CreateGetMembersFilteredQuery(organizationUnit, filter);

            return await query.CountAsync(GetCancellationToken(cancellationToken));
        }

<<<<<<< HEAD
        public virtual Task RemoveAllRolesAsync(OrganizationUnit organizationUnit,
            CancellationToken cancellationToken = default)
=======
        public async Task<List<IdentityUser>> GetUnaddedUsersAsync(
            OrganizationUnit organizationUnit,
            string sorting = null,
            int maxResultCount = int.MaxValue,
            int skipCount = 0,
            string filter = null,
            bool includeDetails = false,
            CancellationToken cancellationToken = default)
        {
            return await DbContext.Users.AsQueryable()
                .Where(u => !u.OrganizationUnits.Any(uou => uou.OrganizationUnitId == organizationUnit.Id))
                .WhereIf<IdentityUser, IMongoQueryable<IdentityUser>>(
                    !filter.IsNullOrWhiteSpace(),
                    u =>
                        u.UserName.Contains(filter) ||
                        u.Email.Contains(filter) ||
                        (u.PhoneNumber != null && u.PhoneNumber.Contains(filter))
                )
                .OrderBy(sorting ?? nameof(IdentityUser.UserName))
                .As<IMongoQueryable<IdentityUser>>()
                .PageBy<IdentityUser, IMongoQueryable<IdentityUser>>(skipCount, maxResultCount)
                .ToListAsync(GetCancellationToken(cancellationToken));
        }

        public async Task<int> GetUnaddedUsersCountAsync(OrganizationUnit organizationUnit, string filter = null,
            CancellationToken cancellationToken = default)
        {
            return await DbContext.Users.AsQueryable()
                .Where(u => !u.OrganizationUnits.Any(uou => uou.OrganizationUnitId == organizationUnit.Id))
                .WhereIf<IdentityUser, IMongoQueryable<IdentityUser>>(
                    !filter.IsNullOrWhiteSpace(),
                    u =>
                        u.UserName.Contains(filter) ||
                        u.Email.Contains(filter) ||
                        (u.PhoneNumber != null && u.PhoneNumber.Contains(filter))
                )
                .As<IMongoQueryable<IdentityUser>>()
                .CountAsync(GetCancellationToken(cancellationToken));
        }

        public virtual Task RemoveAllRolesAsync(OrganizationUnit organizationUnit, CancellationToken cancellationToken = default)
>>>>>>> 8b0f3ba4
        {
            organizationUnit.Roles.Clear();
            return Task.FromResult(0);
        }

        public virtual async Task RemoveAllMembersAsync(OrganizationUnit organizationUnit,
            CancellationToken cancellationToken = default)
        {
            var users = await DbContext.Users.AsQueryable()
                .Where(u => u.OrganizationUnits.Any(uou => uou.OrganizationUnitId == organizationUnit.Id))
                .As<IMongoQueryable<IdentityUser>>()
                .ToListAsync(GetCancellationToken(cancellationToken));

            foreach (var user in users)
            {
                user.RemoveOrganizationUnit(organizationUnit.Id);
                DbContext.Users.ReplaceOne(u => u.Id == user.Id, user);
            }
        }

        public virtual async Task<long> GetLongCountAsync(Guid? parentId, string filter = null,
            CancellationToken cancellationToken = default)
        {
            return await GetMongoQueryable()
                .Where(ou=>ou.ParentId==parentId)
                .WhereIf<OrganizationUnit, IMongoQueryable<OrganizationUnit>>(!filter.IsNullOrWhiteSpace(), ou =>
                    ou.DisplayName.Contains(filter) ||
                    ou.Code.Contains(filter))
                .LongCountAsync(GetCancellationToken(cancellationToken));
        }

        protected virtual IMongoQueryable<IdentityUser> CreateGetMembersFilteredQuery(OrganizationUnit organizationUnit,
            string filter = null)
        {
            return DbContext.Users.AsQueryable()
                .Where(u => u.OrganizationUnits.Any(uou => uou.OrganizationUnitId == organizationUnit.Id))
                .WhereIf<IdentityUser, IMongoQueryable<IdentityUser>>(
                    !filter.IsNullOrWhiteSpace(),
                    u =>
                        u.UserName.Contains(filter) ||
                        u.Email.Contains(filter) ||
                        (u.PhoneNumber != null && u.PhoneNumber.Contains(filter))
                );
        }
    }
}<|MERGE_RESOLUTION|>--- conflicted
+++ resolved
@@ -172,11 +172,6 @@
 
             return await query.CountAsync(GetCancellationToken(cancellationToken));
         }
-
-<<<<<<< HEAD
-        public virtual Task RemoveAllRolesAsync(OrganizationUnit organizationUnit,
-            CancellationToken cancellationToken = default)
-=======
         public async Task<List<IdentityUser>> GetUnaddedUsersAsync(
             OrganizationUnit organizationUnit,
             string sorting = null,
@@ -217,13 +212,6 @@
                 .CountAsync(GetCancellationToken(cancellationToken));
         }
 
-        public virtual Task RemoveAllRolesAsync(OrganizationUnit organizationUnit, CancellationToken cancellationToken = default)
->>>>>>> 8b0f3ba4
-        {
-            organizationUnit.Roles.Clear();
-            return Task.FromResult(0);
-        }
-
         public virtual async Task RemoveAllMembersAsync(OrganizationUnit organizationUnit,
             CancellationToken cancellationToken = default)
         {
