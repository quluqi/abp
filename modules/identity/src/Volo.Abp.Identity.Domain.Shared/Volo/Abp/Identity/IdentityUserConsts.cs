--- conflicted
+++ resolved
@@ -32,13 +32,5 @@
         /// Default value: 256
         /// </summary>
         public static int MaxSecurityStampLength { get; set; } = 256;
-<<<<<<< HEAD
-=======
-        
-        /// <summary>
-        /// Default value: 256
-        /// </summary>
-        public static int MaxConcurrencyStampLength { get; set; } = 256;
->>>>>>> 8a4fc89b
     }
 }