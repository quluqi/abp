﻿using System;
using System.Collections.Generic;
using System.Linq;
using System.Threading;
using System.Threading.Tasks;
using JetBrains.Annotations;
using Microsoft.AspNetCore.Identity;
using Microsoft.Extensions.Logging;
using Microsoft.Extensions.Options;
using Volo.Abp.Domain.Entities;
using Volo.Abp.Domain.Repositories;
using Volo.Abp.Domain.Services;
using Volo.Abp.Identity.Organizations;
using Volo.Abp.Domain.Repositories;
using Volo.Abp.Threading;
using Volo.Abp.Uow;
using Volo.Abp.Settings;
using Volo.Abp.Identity.Settings;

namespace Volo.Abp.Identity
{
    public class IdentityUserManager : UserManager<IdentityUser>, IDomainService
    {
        protected IIdentityRoleRepository RoleRepository { get; }
        protected IIdentityUserRepository UserRepository { get; }

<<<<<<< HEAD
        private readonly ICancellationTokenProvider _cancellationTokenProvider;
        protected IOrganizationUnitRepository _organizationUnitRepository { get; private set; }
        protected IIdentityUserRepository _identityUserRepository { get; private set; }
        private readonly ISettingProvider _settingProvider;
=======
        protected override CancellationToken CancellationToken => CancellationTokenProvider.Token;

        protected ICancellationTokenProvider CancellationTokenProvider { get; }
>>>>>>> 3355d3b2

        public IdentityUserManager(
            IdentityUserStore store,
            IIdentityRoleRepository roleRepository,
            IIdentityUserRepository userRepository,
            IOptions<IdentityOptions> optionsAccessor,
            IPasswordHasher<IdentityUser> passwordHasher,
            IEnumerable<IUserValidator<IdentityUser>> userValidators,
            IEnumerable<IPasswordValidator<IdentityUser>> passwordValidators,
            ILookupNormalizer keyNormalizer,
            IdentityErrorDescriber errors,
            IServiceProvider services,
            ILogger<IdentityUserManager> logger,
            ICancellationTokenProvider cancellationTokenProvider,
            IOrganizationUnitRepository organizationUnitRepository,
            IIdentityUserRepository identityUserRepository,
            ISettingProvider settingProvider)
            : base(
                  store,
                  optionsAccessor,
                  passwordHasher,
                  userValidators,
                  passwordValidators,
                  keyNormalizer,
                  errors,
                  services,
                  logger)
        {
<<<<<<< HEAD
            _cancellationTokenProvider = cancellationTokenProvider;
            _organizationUnitRepository = organizationUnitRepository;
            _identityUserRepository = identityUserRepository;
            _settingProvider = settingProvider;
=======
            RoleRepository = roleRepository;
            UserRepository = userRepository;
            CancellationTokenProvider = cancellationTokenProvider;
>>>>>>> 3355d3b2
        }

        public virtual async Task<IdentityUser> GetByIdAsync(Guid id)
        {
            var user = await Store.FindByIdAsync(id.ToString(), CancellationToken);
            if (user == null)
            {
                throw new EntityNotFoundException(typeof(IdentityUser), id);
            }

            return user;
        }

        public virtual async Task<IdentityResult> SetRolesAsync([NotNull] IdentityUser user, [NotNull] IEnumerable<string> roleNames)
        {
            Check.NotNull(user, nameof(user));
            Check.NotNull(roleNames, nameof(roleNames));

            var currentRoleNames = await GetRolesAsync(user).ConfigureAwait(false);

            var result = await RemoveFromRolesAsync(user, currentRoleNames.Except(roleNames).Distinct());
            if (!result.Succeeded)
            {
                return result;
            }

            result = await AddToRolesAsync(user, roleNames.Except(currentRoleNames).Distinct());
            if (!result.Succeeded)
            {
                return result;
            }

            return IdentityResult.Success;
        }

<<<<<<< HEAD
        public virtual async Task<bool> IsInOrganizationUnitAsync(Guid userId, Guid ouId)
        {
            return await IsInOrganizationUnitAsync(
                await GetByIdAsync(userId).ConfigureAwait(false),
                await _organizationUnitRepository.GetAsync(ouId).ConfigureAwait(false)
                );
        }

        public virtual Task<bool> IsInOrganizationUnitAsync(IdentityUser user, OrganizationUnit ou)
        {
            return Task.FromResult(user.IsInOrganizationUnit(ou.Id));
        }

        public virtual async Task AddToOrganizationUnitAsync(Guid userId, Guid ouId)
        {
            await AddToOrganizationUnitAsync(
                await _identityUserRepository.GetAsync(userId, true).ConfigureAwait(false),
                await _organizationUnitRepository.GetAsync(ouId).ConfigureAwait(false)
                );
        }

        public virtual async Task AddToOrganizationUnitAsync(IdentityUser user, OrganizationUnit ou)
        {
            await _identityUserRepository.EnsureCollectionLoadedAsync(user, u => u.OrganizationUnits, _cancellationTokenProvider.Token).ConfigureAwait(false);
            
            var currentOus = user.OrganizationUnits;

            if (currentOus.Any(cou => cou.OrganizationUnitId == ou.Id && cou.UserId == user.Id))
            {
                return;
            }

            await CheckMaxUserOrganizationUnitMembershipCountAsync(user.TenantId, currentOus.Count + 1);

            user.AddOrganizationUnit(ou.Id);
        }

        public virtual async Task RemoveFromOrganizationUnitAsync(Guid userId, Guid ouId)
        {
            await RemoveFromOrganizationUnitAsync(
                await _identityUserRepository.GetAsync(userId, true).ConfigureAwait(false),
                await _organizationUnitRepository.GetAsync(ouId).ConfigureAwait(false)
                );
        }

        public virtual async Task RemoveFromOrganizationUnitAsync(IdentityUser user, OrganizationUnit ou)
        {
            await _identityUserRepository.EnsureCollectionLoadedAsync(user, u => u.OrganizationUnits, _cancellationTokenProvider.Token).ConfigureAwait(false);

            user.RemoveOrganizationUnit(ou.Id);
        }

        public virtual async Task SetOrganizationUnitsAsync(Guid userId, params Guid[] organizationUnitIds)
        {
            await SetOrganizationUnitsAsync(
                await _identityUserRepository.GetAsync(userId, true).ConfigureAwait(false),
                organizationUnitIds
                );
        }

        public virtual async Task SetOrganizationUnitsAsync(IdentityUser user, params Guid[] organizationUnitIds)
        {
            Check.NotNull(user, nameof(user));
            Check.NotNull(organizationUnitIds, nameof(organizationUnitIds));

            await CheckMaxUserOrganizationUnitMembershipCountAsync(user.TenantId, organizationUnitIds.Length);

            var currentOus = await _identityUserRepository.GetOrganizationUnitsAsync(user.Id).ConfigureAwait(false);

            //Remove from removed OUs
            foreach (var currentOu in currentOus)
            {
                if (!organizationUnitIds.Contains(currentOu.Id))
                {
                    await RemoveFromOrganizationUnitAsync(user.Id, currentOu.Id).ConfigureAwait(false);
                }
            }

            //Add to added OUs
            foreach (var organizationUnitId in organizationUnitIds)
            {
                if (currentOus.All(ou => ou.Id != organizationUnitId))
                {
                    await AddToOrganizationUnitAsync(
                        user,
                        await _organizationUnitRepository.GetAsync(organizationUnitId).ConfigureAwait(false)
                        );
                }
            }
        }

        private async Task CheckMaxUserOrganizationUnitMembershipCountAsync(Guid? tenantId, int requestedCount)
        {
            var maxCount = await _settingProvider.GetAsync<int>(IdentitySettingNames.OrganizationUnit.MaxUserMembershipCount).ConfigureAwait(false);
            if (requestedCount > maxCount)
            {
                throw new AbpException(string.Format("Can not set more than {0} organization unit for a user!", maxCount));
            }
        }

        [UnitOfWork]
        public virtual async Task<List<OrganizationUnit>> GetOrganizationUnitsAsync(IdentityUser user)
        {
            await _identityUserRepository.EnsureCollectionLoadedAsync(user, u => u.OrganizationUnits, _cancellationTokenProvider.Token).ConfigureAwait(false);

            var ouOfUser = user.OrganizationUnits;

            return await _organizationUnitRepository.GetListAsync(ouOfUser.Select(t => t.OrganizationUnitId)).ConfigureAwait(false);
        }

        [UnitOfWork]
        public virtual async Task<List<IdentityUser>> GetUsersInOrganizationUnitAsync(OrganizationUnit organizationUnit, bool includeChildren = false)
        {
            if (includeChildren)
            {
                return await _identityUserRepository
                    .GetUsersInOrganizationUnitWithChildrenAsync(organizationUnit.Code)
                    .ConfigureAwait(false);
            }
            else
            {
                return await _identityUserRepository
                    .GetUsersInOrganizationUnitAsync(organizationUnit.Id)
                    .ConfigureAwait(false);
            }
=======
        public virtual async Task<IdentityResult> AddDefaultRolesAsync([NotNull] IdentityUser user)
        {
            await UserRepository.EnsureCollectionLoadedAsync(user, u => u.Roles, CancellationToken);
            
            foreach (var role in await RoleRepository.GetDefaultOnesAsync(cancellationToken: CancellationToken))
            {
                if (!user.IsInRole(role.Id))
                {
                    user.AddRole(role.Id);
                }
            }
            
            return await UpdateUserAsync(user);
>>>>>>> 3355d3b2
        }
    }
}<|MERGE_RESOLUTION|>--- conflicted
+++ resolved
@@ -24,16 +24,12 @@
         protected IIdentityRoleRepository RoleRepository { get; }
         protected IIdentityUserRepository UserRepository { get; }
 
-<<<<<<< HEAD
-        private readonly ICancellationTokenProvider _cancellationTokenProvider;
         protected IOrganizationUnitRepository _organizationUnitRepository { get; private set; }
         protected IIdentityUserRepository _identityUserRepository { get; private set; }
         private readonly ISettingProvider _settingProvider;
-=======
         protected override CancellationToken CancellationToken => CancellationTokenProvider.Token;
 
         protected ICancellationTokenProvider CancellationTokenProvider { get; }
->>>>>>> 3355d3b2
 
         public IdentityUserManager(
             IdentityUserStore store,
@@ -62,16 +58,12 @@
                   services,
                   logger)
         {
-<<<<<<< HEAD
-            _cancellationTokenProvider = cancellationTokenProvider;
             _organizationUnitRepository = organizationUnitRepository;
             _identityUserRepository = identityUserRepository;
             _settingProvider = settingProvider;
-=======
             RoleRepository = roleRepository;
             UserRepository = userRepository;
             CancellationTokenProvider = cancellationTokenProvider;
->>>>>>> 3355d3b2
         }
 
         public virtual async Task<IdentityUser> GetByIdAsync(Guid id)
@@ -107,7 +99,7 @@
             return IdentityResult.Success;
         }
 
-<<<<<<< HEAD
+
         public virtual async Task<bool> IsInOrganizationUnitAsync(Guid userId, Guid ouId)
         {
             return await IsInOrganizationUnitAsync(
@@ -233,7 +225,7 @@
                     .GetUsersInOrganizationUnitAsync(organizationUnit.Id)
                     .ConfigureAwait(false);
             }
-=======
+
         public virtual async Task<IdentityResult> AddDefaultRolesAsync([NotNull] IdentityUser user)
         {
             await UserRepository.EnsureCollectionLoadedAsync(user, u => u.Roles, CancellationToken);
@@ -247,7 +239,7 @@
             }
             
             return await UpdateUserAsync(user);
->>>>>>> 3355d3b2
+
         }
     }
 }