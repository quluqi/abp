--- conflicted
+++ resolved
@@ -73,11 +73,6 @@
                     L("Description:Abp.Identity.SignIn.RequireConfirmedEmail"),
                     true),
                 new SettingDefinition(
-<<<<<<< HEAD
-                    IdentitySettingNames.SignIn.RequireConfirmedPhoneNumber,
-                    false.ToString(), L("DisplayName:Abp.Identity.SignIn.RequireConfirmedPhoneNumber"),
-                    L("Description:Abp.Identity.SignIn.RequireConfirmedPhoneNumber"),
-=======
                     IdentitySettingNames.SignIn.EnablePhoneNumberConfirmation, 
                     true.ToString(), L("DisplayName:Abp.Identity.SignIn.EnablePhoneNumberConfirmation"), 
                     L("Description:Abp.Identity.SignIn.EnablePhoneNumberConfirmation"), 
@@ -86,7 +81,6 @@
                     IdentitySettingNames.SignIn.RequireConfirmedPhoneNumber, 
                     false.ToString(), L("DisplayName:Abp.Identity.SignIn.RequireConfirmedPhoneNumber"), 
                     L("Description:Abp.Identity.SignIn.RequireConfirmedPhoneNumber"), 
->>>>>>> 3355d3b2
                     true),
 
                 new SettingDefinition(
