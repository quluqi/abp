﻿using System;
using System.Threading.Tasks;
using Blazorise;
using Microsoft.AspNetCore.Authorization;
using Volo.Abp.BlazoriseUI;
using Volo.Abp.FeatureManagement.Blazor.Components;
using Volo.Abp.TenantManagement.Localization;

namespace Volo.Abp.TenantManagement.Blazor.Pages.TenantManagement
{
    public partial class TenantManagement
    {
        protected const string FeatureProviderName = "T";

        protected bool HasManageConnectionStringsPermission;
        protected bool HasManageFeaturesPermission;
        protected string ManageConnectionStringsPolicyName;
        protected string ManageFeaturesPolicyName;

        protected FeatureManagementModal FeatureManagementModal;

        protected Modal ManageConnectionStringModal;

        protected TenantInfoModel TenantInfo;
<<<<<<< HEAD
        
        public TenantManagement()
=======

        public TenantManagementBase()
>>>>>>> 82339870
        {
            LocalizationResource = typeof(AbpTenantManagementResource);
            ObjectMapperContext = typeof(AbpTenantManagementBlazorModule);

            CreatePolicyName = TenantManagementPermissions.Tenants.Create;
            UpdatePolicyName = TenantManagementPermissions.Tenants.Update;
            DeletePolicyName = TenantManagementPermissions.Tenants.Delete;
            ManageConnectionStringsPolicyName = TenantManagementPermissions.Tenants.ManageConnectionStrings;
            ManageFeaturesPolicyName = TenantManagementPermissions.Tenants.ManageFeatures;

            TenantInfo = new TenantInfoModel();
        }
        
        protected async override Task SetPermissionsAsync()
        {
            await base.SetPermissionsAsync();

            HasManageConnectionStringsPermission = await AuthorizationService.IsGrantedAsync(ManageConnectionStringsPolicyName);
            HasManageFeaturesPermission = await AuthorizationService.IsGrantedAsync(ManageFeaturesPolicyName);
        }

        protected virtual async Task OpenEditConnectionStringModalAsync(Guid id)
        {
            var tenantConnectionString = await AppService.GetDefaultConnectionStringAsync(id);

            TenantInfo = new TenantInfoModel
            {
                Id = id,
                DefaultConnectionString = tenantConnectionString,
                UseSharedDatabase = tenantConnectionString.IsNullOrWhiteSpace()
            };

            ManageConnectionStringModal.Show();
        }

        protected virtual Task CloseEditConnectionStringModal()
        {
            ManageConnectionStringModal.Hide();
            return Task.CompletedTask;
        }

        protected virtual async Task UpdateConnectionStringAsync()
        {
            await CheckPolicyAsync(ManageConnectionStringsPolicyName);

            if (TenantInfo.UseSharedDatabase || TenantInfo.DefaultConnectionString.IsNullOrWhiteSpace())
            {
                await AppService.DeleteDefaultConnectionStringAsync(TenantInfo.Id);
            }
            else
            {
                await AppService.UpdateDefaultConnectionStringAsync(TenantInfo.Id, TenantInfo.DefaultConnectionString);
            }

            ManageConnectionStringModal.Hide();
        }

        protected override string GetDeleteConfirmationMessage(TenantDto entity)
        {
            return string.Format(L["TenantDeletionConfirmationMessage"], entity.Name);
        }
    }

    public class TenantInfoModel
    {
        public Guid Id { get; set; }

        public bool UseSharedDatabase { get; set; }

        public string DefaultConnectionString { get; set; }
    }
}<|MERGE_RESOLUTION|>--- conflicted
+++ resolved
@@ -22,13 +22,8 @@
         protected Modal ManageConnectionStringModal;
 
         protected TenantInfoModel TenantInfo;
-<<<<<<< HEAD
         
         public TenantManagement()
-=======
-
-        public TenantManagementBase()
->>>>>>> 82339870
         {
             LocalizationResource = typeof(AbpTenantManagementResource);
             ObjectMapperContext = typeof(AbpTenantManagementBlazorModule);
