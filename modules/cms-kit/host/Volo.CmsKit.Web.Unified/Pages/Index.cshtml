﻿@page
@using Localization.Resources.AbpUi
@using Microsoft.Extensions.Localization
@using Volo.Abp.GlobalFeatures
@using Volo.CmsKit.GlobalFeatures
@using Volo.CmsKit.Pages
@using Volo.CmsKit.Public.Web.Pages.CmsKit.Shared.Components.Commenting
@using Volo.CmsKit.Public.Web.Pages.CmsKit.Shared.Components.Rating
@using Volo.CmsKit.Public.Web.Pages.CmsKit.Shared.Components.ReactionSelection
@model IndexModel
@inject IStringLocalizer<AbpUiResource> Localizer
<h1 class="text-center">CMS Kit DEMO</h1>

<abp-card>
    <abp-card-body class="p-5">
        <abp-blockquote class="text-center">
            <p class="h2 mb-4">
                "Any fool can write code that a computer can understand. Good programmers write code that humans can understand."
            </p>
            <p class="m-0">- Martin Fowler</p>
        </abp-blockquote>
    </abp-card-body>
</abp-card>

@if (GlobalFeatureManager.Instance.IsEnabled<ReactionsFeature>())
{
    @await Component.InvokeAsync(typeof(ReactionSelectionViewComponent), new { entityType = "quote", entityId = "1" })
}
@if (GlobalFeatureManager.Instance.IsEnabled<CommentsFeature>())
{
    @await Component.InvokeAsync(typeof(CommentingViewComponent), new { entityType = "quote", entityId = "1" })
}
<hr class="my-5" />
<abp-card>
    <abp-card-body class="p-5">
        <abp-blockquote class="text-center">
            <p class="h2 mb-4">
                "Writing code is very simple, but writing simple code is the hardest thing there is!"
            </p>
            <p class="m-0">   - Halil ibrahim Kalkan <small class="d-block text-muted">Inspired from Johan Cruyff</small></p>
        </abp-blockquote>
    </abp-card-body>
<<<<<<< HEAD
    <abp-card-footer>
        @if (GlobalFeatureManager.Instance.IsEnabled<ReactionsFeature>())
        {
            @await Component.InvokeAsync(typeof(ReactionSelectionViewComponent), new { entityType = "quote", entityId = "2" })
            <hr />
        }
        @if (GlobalFeatureManager.Instance.IsEnabled<CommentsFeature>())
        {
            @await Component.InvokeAsync(typeof(CommentingViewComponent), new { entityType = "quote", entityId = "2" })
        }
    </abp-card-footer>
</abp-card>

<hr>
@if (GlobalFeatureManager.Instance.IsEnabled<RatingsFeature>())
{
    @await Component.InvokeAsync(typeof(RatingViewComponent), new { entityType = "quote", entityId = "2" })
}
<hr>
=======
</abp-card>

@if (GlobalFeatureManager.Instance.IsEnabled<ReactionsFeature>())
{
    @await Component.InvokeAsync(typeof(ReactionSelectionViewComponent), new { entityType = "quote", entityId = "2" })
}
@if (GlobalFeatureManager.Instance.IsEnabled<CommentsFeature>())
{
    @await Component.InvokeAsync(typeof(CommentingViewComponent), new { entityType = "quote", entityId = "2" })
}
<hr class="my-5" />
>>>>>>> 420bf222
<|MERGE_RESOLUTION|>--- conflicted
+++ resolved
@@ -40,18 +40,6 @@
             <p class="m-0">   - Halil ibrahim Kalkan <small class="d-block text-muted">Inspired from Johan Cruyff</small></p>
         </abp-blockquote>
     </abp-card-body>
-<<<<<<< HEAD
-    <abp-card-footer>
-        @if (GlobalFeatureManager.Instance.IsEnabled<ReactionsFeature>())
-        {
-            @await Component.InvokeAsync(typeof(ReactionSelectionViewComponent), new { entityType = "quote", entityId = "2" })
-            <hr />
-        }
-        @if (GlobalFeatureManager.Instance.IsEnabled<CommentsFeature>())
-        {
-            @await Component.InvokeAsync(typeof(CommentingViewComponent), new { entityType = "quote", entityId = "2" })
-        }
-    </abp-card-footer>
 </abp-card>
 
 <hr>
@@ -60,9 +48,6 @@
     @await Component.InvokeAsync(typeof(RatingViewComponent), new { entityType = "quote", entityId = "2" })
 }
 <hr>
-=======
-</abp-card>
-
 @if (GlobalFeatureManager.Instance.IsEnabled<ReactionsFeature>())
 {
     @await Component.InvokeAsync(typeof(ReactionSelectionViewComponent), new { entityType = "quote", entityId = "2" })
@@ -71,5 +56,4 @@
 {
     @await Component.InvokeAsync(typeof(CommentingViewComponent), new { entityType = "quote", entityId = "2" })
 }
-<hr class="my-5" />
->>>>>>> 420bf222
+<hr class="my-5" />