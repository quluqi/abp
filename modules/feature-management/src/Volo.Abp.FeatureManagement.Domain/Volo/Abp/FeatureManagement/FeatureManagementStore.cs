﻿using System.Collections.Generic;
using System.Linq;
using System.Threading.Tasks;
using Volo.Abp.Caching;
using Volo.Abp.DependencyInjection;
using Volo.Abp.Features;
using Volo.Abp.Guids;
using Volo.Abp.Uow;

namespace Volo.Abp.FeatureManagement
{
    public class FeatureManagementStore : IFeatureManagementStore, ITransientDependency
    {
        protected IDistributedCache<FeatureValueCacheItem> Cache { get; }
        protected IFeatureDefinitionManager FeatureDefinitionManager { get; }
        protected IFeatureValueRepository FeatureValueRepository { get; }
        protected IGuidGenerator GuidGenerator { get; }

        public FeatureManagementStore(
            IFeatureValueRepository featureValueRepository,
            IGuidGenerator guidGenerator,
            IDistributedCache<FeatureValueCacheItem> cache,
            IFeatureDefinitionManager featureDefinitionManager)
        {
            FeatureValueRepository = featureValueRepository;
            GuidGenerator = guidGenerator;
            Cache = cache;
            FeatureDefinitionManager = featureDefinitionManager;
        }

        [UnitOfWork]
        public virtual async Task<string> GetOrNullAsync(string name, string providerName, string providerKey)
        {
            var cacheItem = await GetCacheItemAsync(name, providerName, providerKey);
            return cacheItem.Value;
        }

        [UnitOfWork]
        public virtual async Task SetAsync(string name, string value, string providerName, string providerKey)
        {
            var featureValue = await FeatureValueRepository.FindAsync(name, providerName, providerKey);
            if (featureValue == null)
            {
                featureValue = new FeatureValue(GuidGenerator.Create(), name, value, providerName, providerKey);
                await FeatureValueRepository.InsertAsync(featureValue);
            }
            else
            {
                featureValue.Value = value;
                await FeatureValueRepository.UpdateAsync(featureValue);
            }

            await Cache.SetAsync(CalculateCacheKey(name, providerName, providerKey), new FeatureValueCacheItem(featureValue?.Value), considerUow: true);
        }

        [UnitOfWork]
        public virtual async Task DeleteAsync(string name, string providerName, string providerKey)
        {
            var featureValues = await FeatureValueRepository.FindAllAsync(name, providerName, providerKey);
            foreach (var featureValue in featureValues)
            {
                await FeatureValueRepository.DeleteAsync(featureValue);
                await Cache.RemoveAsync(CalculateCacheKey(name, providerName, providerKey), considerUow: true);
            }
        }

        protected virtual async Task<FeatureValueCacheItem> GetCacheItemAsync(string name, string providerName, string providerKey)
        {
            var cacheKey = CalculateCacheKey(name, providerName, providerKey);
            var cacheItem = await Cache.GetAsync(cacheKey, considerUow: true);

            if (cacheItem != null)
            {
                return cacheItem;
            }

            cacheItem = new FeatureValueCacheItem(null);
            
            await SetCacheItemsAsync(providerName, providerKey, name, cacheItem);

            return cacheItem;
        }
        
        private async Task SetCacheItemsAsync(
            string providerName, 
            string providerKey, 
            string currentName, 
            FeatureValueCacheItem currentCacheItem)
        {
            var featureDefinitions = FeatureDefinitionManager.GetAll();
            var featuresDictionary = (await FeatureValueRepository.GetListAsync(providerName, providerKey))
                .ToDictionary(s => s.Name, s => s.Value);
            
            var cacheItems = new List<KeyValuePair<string, FeatureValueCacheItem>>();            
            
            foreach (var featureDefinition in featureDefinitions)
            {
                var featureValue = featuresDictionary.GetOrDefault(featureDefinition.Name);
                
                cacheItems.Add(
                    new KeyValuePair<string, FeatureValueCacheItem>(
                        CalculateCacheKey(featureDefinition.Name, providerName, providerKey),
                        new FeatureValueCacheItem(featureValue)
                    )
                );

<<<<<<< HEAD
            await Cache.SetAsync(
                cacheKey,
                cacheItem,
                considerUow: true
            );
=======
                if (featureDefinition.Name == currentName)
                {
                    currentCacheItem.Value = featureValue;
                }
            }
>>>>>>> a7a928fd

            await Cache.SetManyAsync(cacheItems);
        }

        protected virtual string CalculateCacheKey(string name, string providerName, string providerKey)
        {
            return FeatureValueCacheItem.CalculateCacheKey(name, providerName, providerKey);
        }
    }
}<|MERGE_RESOLUTION|>--- conflicted
+++ resolved
@@ -104,19 +104,11 @@
                     )
                 );
 
-<<<<<<< HEAD
-            await Cache.SetAsync(
-                cacheKey,
-                cacheItem,
-                considerUow: true
-            );
-=======
                 if (featureDefinition.Name == currentName)
                 {
                     currentCacheItem.Value = featureValue;
                 }
             }
->>>>>>> a7a928fd
 
             await Cache.SetManyAsync(cacheItems);
         }
