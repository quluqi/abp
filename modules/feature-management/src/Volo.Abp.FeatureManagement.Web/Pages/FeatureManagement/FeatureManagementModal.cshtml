--- conflicted
+++ resolved
@@ -78,7 +78,6 @@
 
                                             @if (feature.ValueType is SelectionStringValueType selectType)
                                             {
-<<<<<<< HEAD
                                                 <div data-feature-name="@feature.Name" data-parent-name="@(feature.ParentName ?? "")" style="margin-left: @(feature.Depth * 25)px" class="form-group">
                                                     <label for="@feature.Name">@feature.DisplayName</label>
 
@@ -87,25 +86,12 @@
                                                         {
                                                             if (item.Value == feature.Value)
                                                             {
-                                                                <option value="@item.Value" selected="selected"> @L.GetString(item.DisplayText.Name) </option>
+                                                                <option value="@item.Value" selected="selected"> @CreateHtmlLocalizer(item.DisplayText.ResourceName).GetString(item.DisplayText.Name) </option>
                                                             }
                                                             else
                                                             {
-                                                                <option value="@item.Value"> @L.GetString(item.DisplayText.Name) </option>
+                                                                <option value="@item.Value"> @CreateHtmlLocalizer(item.DisplayText.ResourceName).GetString(item.DisplayText.Name) </option>
                                                             }
-=======
-                                                <input type="text" name="FeatureGroups[@i].Features[@j].Name" value="@feature.Name" hidden/>
-                                                <select disabled="@disabled" name="FeatureGroups[@i].Features[@j].Value">
-                                                    @foreach (var item in (feature.ValueType as SelectionStringValueType).ItemSource.Items)
-                                                    {
-                                                        if (item.Value == feature.Value)
-                                                        {
-                                                            <option value="@item.Value" selected="selected"> @CreateHtmlLocalizer(item.DisplayText.ResourceName).GetString(item.DisplayText.Name) </option>
-                                                        }
-                                                        else
-                                                        {
-                                                            <option value="@item.Value"> @CreateHtmlLocalizer(item.DisplayText.ResourceName).GetString(item.DisplayText.Name) </option>
->>>>>>> 0259209e
                                                         }
                                                     </select>
                                                 </div>
